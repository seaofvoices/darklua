[package]
name = "darklua"
version = "0.9.0"
authors = ["jeparlefrancais <jeparlefrancais21@gmail.com>"]
edition = "2018"
readme = "README.md"
description = "Transform Lua scripts"
repository = "https://github.com/seaofvoices/darklua"
homepage = "https://darklua.com"
license = "MIT"
keywords = ["lua", "obsfucation", "minify"]
exclude = ["site"]

[badges]
github = { repository = "seaofvoices/darklua" }

[lib]
name = "darklua_core"
path = "src/lib.rs"

[[bin]]
name = "darklua"
path = "src/bin.rs"

[features]
tracing = ["dep:tracing"]

[dependencies]
clap = { version = "4.1.1", features = ["derive"] }
durationfmt = "0.1.1"
elsa = "1.7.0"
env_logger = "0.9.0"
<<<<<<< HEAD
full_moon = { version = "0.16.2", features = ["roblox"] }
=======
log = "0.4"
full_moon = { version = "0.18.1", features = ["roblox"] }
serde = { version = "1.0", features = ["derive"] }
>>>>>>> 6581da91
json5 = "0.4"
log = "0.4"
serde = { version = "1.0", features = ["derive"] }
serde_json = "1.0.92"
serde_yaml = "0.9.17"
toml = "0.7.2"
tracing = { version = "0.1", optional = true }
wax = "0.5.0"

[dev-dependencies]
assert_cmd = "2.0.4"
criterion = { version = "0.4", features = ["html_reports"] }
include_dir = "0.7.3"
insta = { version = "1.29.0", features = ["json", "filters"] }
paste = "1.0"
pretty_assertions = "0.7.2"
rand = "0.7.3"
rand_distr = "0.2.2"
serde_bytes = "0.11"
tempfile = "3.5.0"
tracing-subscriber = "0.3.16"
tracing-tracy = "0.10.1"

[target.'cfg(target_arch = "wasm32")'.dependencies]
node-sys = "0.4.2"
web-sys = { version = "0.3.60", features = ["Window", "Performance"] }

# This is needed because when runnin `cargo test`, the library and its
# dependencies are build with the `dev` profile. To make sure full_moon
# does not stack overflow when parsing complex code, it needs to be compiled
# at optimization level 3 (which is what release mode uses)
# Info about profiles can be found there:
#     https://doc.rust-lang.org/cargo/reference/profiles.html
[profile.dev.package.full_moon]
opt-level = 3

[[bench]]
name = "process_bench"
harness = false

[[bench]]
name = "parse_bench"
harness = false<|MERGE_RESOLUTION|>--- conflicted
+++ resolved
@@ -30,13 +30,7 @@
 durationfmt = "0.1.1"
 elsa = "1.7.0"
 env_logger = "0.9.0"
-<<<<<<< HEAD
-full_moon = { version = "0.16.2", features = ["roblox"] }
-=======
-log = "0.4"
 full_moon = { version = "0.18.1", features = ["roblox"] }
-serde = { version = "1.0", features = ["derive"] }
->>>>>>> 6581da91
 json5 = "0.4"
 log = "0.4"
 serde = { version = "1.0", features = ["derive"] }
