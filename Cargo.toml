[package]
name = "darklua"
version = "0.14.0"
authors = ["jeparlefrancais <jeparlefrancais21@gmail.com>"]
edition = "2018"
readme = "README.md"
description = "Transform Lua scripts"
repository = "https://github.com/seaofvoices/darklua"
homepage = "https://darklua.com"
license = "MIT"
keywords = ["lua", "obsfucation", "minify"]
exclude = ["site"]

[badges]
github = { repository = "seaofvoices/darklua" }

[lib]
name = "darklua_core"
path = "src/lib.rs"

[[bin]]
name = "darklua"
path = "src/bin.rs"

[features]
tracing = ["dep:tracing"]

[dependencies]
anstyle = "1.0.6"
blake3 = "1.5.4"
clap = { version = "4.5.3", features = ["derive"] }
durationfmt = "0.1.1"
elsa = "1.10.0"
env_logger = "0.11.3"
<<<<<<< HEAD
full_moon = { version = "0.19.0", features = ["roblox"] }
hex = "0.4.3"
=======
full_moon = { version = "1.0.0", features = ["roblox"] }
>>>>>>> 9cbf20dc
json5 = "0.4.1"
log = "0.4.21"
pathdiff = "0.2.1"
regex = "1.10.4"
serde = { version = "1.0", features = ["derive"] }
serde_json = "1.0.114"
serde_yaml = "0.9.32"
strfmt = "0.2.4"
toml = "0.8.11"
tracing = { version = "0.1", optional = true }
wax = "0.5.0"

[dev-dependencies]
assert_cmd = "2.0.14"
criterion = { version = "0.5.1", features = ["html_reports"] }
include_dir = "0.7.3"
insta = { version = "1.36.1", features = ["json", "filters"] }
paste = "1.0.14"
pretty_assertions = "1.4.0"
rand = "0.8.5"
rand_distr = "0.4.3"
serde_bytes = "0.11.14"
tempfile = "3.10.1"
tracing-subscriber = "0.3.18"
tracing-tracy = "0.11.0"

[target.'cfg(target_arch = "wasm32")'.dependencies]
node-sys = "0.4.2"
web-sys = { version = "0.3.69", features = ["Window", "Performance"] }

[target.'cfg(not(target_arch = "wasm32"))'.dependencies]
ctrlc = { version = "3.4.4", features = ["termination"] }
notify = "6.1.1"
notify-debouncer-mini = "0.4.1"

# This is needed because when runnin `cargo test`, the library and its
# dependencies are build with the `dev` profile. To make sure full_moon
# does not stack overflow when parsing complex code, it needs to be compiled
# at optimization level 3 (which is what release mode uses)
# Info about profiles can be found there:
#     https://doc.rust-lang.org/cargo/reference/profiles.html
[profile.dev.package.full_moon]
opt-level = 3

[[bench]]
name = "process_bench"
harness = false

[[bench]]
name = "parse_bench"
harness = false

[lints.rust]
unexpected_cfgs = { level = "warn", check-cfg = ['cfg(coverage)'] }<|MERGE_RESOLUTION|>--- conflicted
+++ resolved
@@ -32,12 +32,8 @@
 durationfmt = "0.1.1"
 elsa = "1.10.0"
 env_logger = "0.11.3"
-<<<<<<< HEAD
-full_moon = { version = "0.19.0", features = ["roblox"] }
+full_moon = { version = "1.0.0", features = ["roblox"] }
 hex = "0.4.3"
-=======
-full_moon = { version = "1.0.0", features = ["roblox"] }
->>>>>>> 9cbf20dc
 json5 = "0.4.1"
 log = "0.4.21"
 pathdiff = "0.2.1"
