use darklua_core::rules::{RemoveIfExpression, Rule};

test_rule!(
    remove_if_expression,
    RemoveIfExpression::default(),
<<<<<<< HEAD
    if_with_truthy_result("local a = if condition() then 1 else 2")
        => "local a = condition() and 1 or 2",
    if_with_truthy_result_else_nil("local a = if condition() then '' else nil")
        => "local a = condition() and '' or nil",
    if_with_truthy_result_else_false("local a = if condition() then {} else false")
        => "local a = condition() and {} or false",
    if_with_nil_result_else_false("local a = if condition() then nil else false")
        => "local a = (condition() and { nil } or { false })[1]",
    if_with_false_result_else_truthy("local a = if condition() then false else true")
        => "local a = (condition() and { false } or { true })[1]",
    if_with_unknown_result_else_unknown("local a = if condition() then update() else default()")
        => "local a = (condition() and { (update()) } or { (default()) })[1]",
=======
    assign_if_expression("local a = if true then 1 else 2") => "local a = (true and {(1)} or {(2)})[1]",
    assign_if_expression_with_elseif("local a = if true then 1 elseif false then 2 else 3") => "local a = (true and {(1)} or {(false and {(2)} or {(3)})[1]})[1]",
    if_expression_with_varargs("local function f(...: string) return if condition(...) then ... else transform(...) end") => "local function f(...: string) return (condition(...) and {(...)} or {(transform(...))})[1] end",
    if_expression_with_varargs_elseif("local function f(...: string) return if condition(...) then ... elseif condition(...) then ... else transform(...) end") => "local function f(...: string) return (condition(...) and {(...)} or {(condition(...) and {(...)} or {(transform(...))})[1]})[1] end"
>>>>>>> bde769ea
);

#[test]
fn deserialize_from_object_notation() {
    json5::from_str::<Box<dyn Rule>>(
        r#"{
        rule: 'remove_if_expression',
    }"#,
    )
    .unwrap();
}

#[test]
fn deserialize_from_string() {
    json5::from_str::<Box<dyn Rule>>("'remove_if_expression'").unwrap();
}<|MERGE_RESOLUTION|>--- conflicted
+++ resolved
@@ -3,7 +3,6 @@
 test_rule!(
     remove_if_expression,
     RemoveIfExpression::default(),
-<<<<<<< HEAD
     if_with_truthy_result("local a = if condition() then 1 else 2")
         => "local a = condition() and 1 or 2",
     if_with_truthy_result_else_nil("local a = if condition() then '' else nil")
@@ -16,12 +15,12 @@
         => "local a = (condition() and { false } or { true })[1]",
     if_with_unknown_result_else_unknown("local a = if condition() then update() else default()")
         => "local a = (condition() and { (update()) } or { (default()) })[1]",
-=======
-    assign_if_expression("local a = if true then 1 else 2") => "local a = (true and {(1)} or {(2)})[1]",
-    assign_if_expression_with_elseif("local a = if true then 1 elseif false then 2 else 3") => "local a = (true and {(1)} or {(false and {(2)} or {(3)})[1]})[1]",
-    if_expression_with_varargs("local function f(...: string) return if condition(...) then ... else transform(...) end") => "local function f(...: string) return (condition(...) and {(...)} or {(transform(...))})[1] end",
-    if_expression_with_varargs_elseif("local function f(...: string) return if condition(...) then ... elseif condition(...) then ... else transform(...) end") => "local function f(...: string) return (condition(...) and {(...)} or {(condition(...) and {(...)} or {(transform(...))})[1]})[1] end"
->>>>>>> bde769ea
+    assign_if_expression_with_elseif("local a = if true then 1 elseif false then 2 else 3")
+        => "local a = true and 1 or (false and 2 or 3)",
+    if_expression_with_varargs("local function f(...: string) return if condition(...) then ... else transform(...) end")
+        => "local function f(...: string) return (condition(...) and {(...)} or {(transform(...))})[1] end",
+    if_expression_with_varargs_elseif("local function f(...: string) return if condition(...) then ... elseif condition2(...) then ... else transform(...) end")
+        => "local function f(...: string) return (condition(...) and {(...)} or { ((condition2(...) and {(...)} or { (transform(...)) })[1]) }) [1] end"
 );
 
 #[test]
