--- conflicted
+++ resolved
@@ -35,15 +35,11 @@
             | Expression::InterpolatedString(_)
             | Expression::Table(_)
             | Expression::True(_)
+            | Expression::TypeCast(_)
             | Expression::Unary(_)
-<<<<<<< HEAD
             | Expression::VariableArguments(_) => {
                 Prefix::Parenthese(ParentheseExpression::new(expression))
             }
-=======
-            | Expression::VariableArguments(_)
-            | Expression::TypeCast(_) => {}
->>>>>>> 1e2018eb
         }
     }
 }
