--- conflicted
+++ resolved
@@ -1422,25 +1422,6 @@
         }
     }
 
-<<<<<<< HEAD
-    fn generate_interpolated_string_tokens(
-        &self,
-        _interpolated_string: &InterpolatedStringExpression,
-    ) -> InterpolatedStringTokens {
-        InterpolatedStringTokens {
-            opening_tick: Token::from_content("`"),
-            closing_tick: Token::from_content("`"),
-        }
-    }
-
-    fn generate_string_value_segment_tokens(
-        &self,
-        _value_segment: &ValueSegment,
-    ) -> ValueSegmentTokens {
-        ValueSegmentTokens {
-            opening_brace: Token::from_content("{"),
-            closing_brace: Token::from_content("}"),
-=======
     fn generate_type_cast_token(&self, _type_cast: &TypeCastExpression) -> Token {
         Token::from_content("::")
     }
@@ -1556,7 +1537,26 @@
             opening_list: Token::from_content("<"),
             closing_list: Token::from_content(">"),
             commas: intersect_with_token(comma_token(), generic_parameters.len()),
->>>>>>> 1e2018eb
+        }
+    }
+
+    fn generate_interpolated_string_tokens(
+        &self,
+        _interpolated_string: &InterpolatedStringExpression,
+    ) -> InterpolatedStringTokens {
+        InterpolatedStringTokens {
+            opening_tick: Token::from_content("`"),
+            closing_tick: Token::from_content("`"),
+        }
+    }
+
+    fn generate_string_value_segment_tokens(
+        &self,
+        _value_segment: &ValueSegment,
+    ) -> ValueSegmentTokens {
+        ValueSegmentTokens {
+            opening_brace: Token::from_content("{"),
+            closing_brace: Token::from_content("}"),
         }
     }
 
@@ -1785,54 +1785,6 @@
         }
     }
 
-<<<<<<< HEAD
-    fn write_expression(&mut self, expression: &Expression) {
-        use Expression::*;
-        match expression {
-            Binary(binary) => self.write_binary_expression(binary),
-            Call(call) => self.write_function_call(call),
-            False(token) => {
-                if let Some(token) = token {
-                    self.write_token(token);
-                } else {
-                    self.write_symbol("false");
-                }
-            }
-            Field(field) => self.write_field(field),
-            Function(function) => self.write_function(function),
-            Identifier(identifier) => self.write_identifier(identifier),
-            If(if_expression) => self.write_if_expression(if_expression),
-            Index(index) => self.write_index(index),
-            Nil(token) => {
-                if let Some(token) = token {
-                    self.write_token(token);
-                } else {
-                    self.write_symbol("nil");
-                }
-            }
-            Number(number) => self.write_number(number),
-            Parenthese(parenthese) => self.write_parenthese(parenthese),
-            String(string) => self.write_string(string),
-            InterpolatedString(interpolated_string) => {
-                self.write_interpolated_string(interpolated_string);
-            }
-            Table(table) => self.write_table(table),
-            True(token) => {
-                if let Some(token) = token {
-                    self.write_token(token);
-                } else {
-                    self.write_symbol("true");
-                }
-            }
-            Unary(unary) => self.write_unary_expression(unary),
-            VariableArguments(token) => {
-                if let Some(token) = token {
-                    self.write_token(token);
-                } else {
-                    self.write_symbol("...");
-                }
-            }
-=======
     fn write_type_declaration_statement(&mut self, statement: &TypeDeclarationStatement) {
         if let Some(tokens) = statement.get_tokens() {
             self.write_type_declaration_with_tokens(statement, tokens);
@@ -1873,7 +1825,6 @@
             self.write_token(token);
         } else {
             self.write_symbol("...");
->>>>>>> 1e2018eb
         }
     }
 
