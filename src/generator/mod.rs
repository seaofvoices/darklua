//! A module that contains the main [LuaGenerator](trait.LuaGenerator.html) trait
//! and its implementations.

mod dense;
mod readable;
mod token_based;
mod utils;

pub use dense::DenseLuaGenerator;
pub use readable::ReadableLuaGenerator;
pub use token_based::TokenBasedLuaGenerator;

use crate::nodes;

/// A trait to let its implementation define how the Lua code is generated. See
/// [ReadableLuaGenerator](struct.ReadableLuaGenerator.html) and
/// [DenseLuaGenerator](struct.DenseLuaGenerator.html) for implementations.
pub trait LuaGenerator {
    /// Consumes the LuaGenerator and produce a String object.
    fn into_string(self) -> String;

    fn write_block(&mut self, block: &nodes::Block);

    fn write_statement(&mut self, statement: &nodes::Statement) {
        use nodes::Statement::*;
        match statement {
            Assign(statement) => self.write_assign_statement(statement),
            Do(statement) => self.write_do_statement(statement),
            Call(statement) => self.write_function_call(statement),
            CompoundAssign(statement) => self.write_compound_assign(statement),
            Function(statement) => self.write_function_statement(statement),
            GenericFor(statement) => self.write_generic_for(statement),
            If(statement) => self.write_if_statement(statement),
            LocalAssign(statement) => self.write_local_assign(statement),
            LocalFunction(statement) => self.write_local_function(statement),
            NumericFor(statement) => self.write_numeric_for(statement),
            Repeat(statement) => self.write_repeat_statement(statement),
            While(statement) => self.write_while_statement(statement),
            TypeDeclaration(statement) => self.write_type_declaration_statement(statement),
        }
    }

    fn write_assign_statement(&mut self, assign: &nodes::AssignStatement);
    fn write_do_statement(&mut self, do_statement: &nodes::DoStatement);
    fn write_compound_assign(&mut self, assign: &nodes::CompoundAssignStatement);
    fn write_generic_for(&mut self, generic_for: &nodes::GenericForStatement);
    fn write_if_statement(&mut self, if_statement: &nodes::IfStatement);
    fn write_function_statement(&mut self, function: &nodes::FunctionStatement);
    fn write_last_statement(&mut self, statement: &nodes::LastStatement);
    fn write_local_assign(&mut self, assign: &nodes::LocalAssignStatement);
    fn write_local_function(&mut self, function: &nodes::LocalFunctionStatement);
    fn write_numeric_for(&mut self, numeric_for: &nodes::NumericForStatement);
    fn write_repeat_statement(&mut self, repeat: &nodes::RepeatStatement);
    fn write_while_statement(&mut self, while_statement: &nodes::WhileStatement);
    fn write_type_declaration_statement(&mut self, statement: &nodes::TypeDeclarationStatement);

    fn write_variable(&mut self, variable: &nodes::Variable) {
        use nodes::Variable::*;
        match variable {
            Identifier(identifier) => self.write_identifier(identifier),
            Field(field) => self.write_field(field),
            Index(index) => self.write_index(index),
        }
    }

    fn write_expression(&mut self, expression: &nodes::Expression) {
        use nodes::Expression::*;
        match expression {
            Binary(binary) => self.write_binary_expression(binary),
            Call(call) => self.write_function_call(call),
            False(token) => self.write_false_expression(token),
            Field(field) => self.write_field(field),
            Function(function) => self.write_function(function),
            Identifier(identifier) => self.write_identifier(identifier),
            If(if_expression) => self.write_if_expression(if_expression),
            Index(index) => self.write_index(index),
            Nil(token) => self.write_nil_expression(token),
            Number(number) => self.write_number(number),
            Parenthese(parenthese) => self.write_parenthese(parenthese),
            String(string) => self.write_string(string),
            Table(table) => self.write_table(table),
            True(token) => self.write_true_expression(token),
            Unary(unary) => self.write_unary_expression(unary),
            VariableArguments(token) => self.write_variable_arguments_expression(token),
            TypeCast(type_cast) => self.write_type_cast(type_cast),
        }
    }

    fn write_identifier(&mut self, identifier: &nodes::Identifier);
    fn write_binary_expression(&mut self, binary: &nodes::BinaryExpression);
    fn write_if_expression(&mut self, if_expression: &nodes::IfExpression);
    fn write_unary_expression(&mut self, unary: &nodes::UnaryExpression);
    fn write_function(&mut self, function: &nodes::FunctionExpression);
    fn write_function_call(&mut self, call: &nodes::FunctionCall);
    fn write_field(&mut self, field: &nodes::FieldExpression);
    fn write_index(&mut self, index: &nodes::IndexExpression);
    fn write_parenthese(&mut self, parenthese: &nodes::ParentheseExpression);
    fn write_type_cast(&mut self, type_cast: &nodes::TypeCastExpression);

    fn write_false_expression(&mut self, token: &Option<nodes::Token>);
    fn write_true_expression(&mut self, token: &Option<nodes::Token>);
    fn write_nil_expression(&mut self, token: &Option<nodes::Token>);
    fn write_variable_arguments_expression(&mut self, token: &Option<nodes::Token>);

    fn write_prefix(&mut self, prefix: &nodes::Prefix) {
        use nodes::Prefix::*;
        match prefix {
            Call(call) => self.write_function_call(call),
            Field(field) => self.write_field(field),
            Identifier(identifier) => self.write_identifier(identifier),
            Index(index) => self.write_index(index),
            Parenthese(parenthese) => self.write_parenthese(parenthese),
        }
    }

    fn write_table(&mut self, table: &nodes::TableExpression);
    fn write_table_entry(&mut self, entry: &nodes::TableEntry);
    fn write_number(&mut self, number: &nodes::NumberExpression);

    fn write_arguments(&mut self, arguments: &nodes::Arguments) {
        use nodes::Arguments::*;
        match arguments {
            String(string) => self.write_string(string),
            Table(table) => self.write_table(table),
            Tuple(tuple) => self.write_tuple_arguments(tuple),
        }
    }

    fn write_tuple_arguments(&mut self, arguments: &nodes::TupleArguments);

    fn write_string(&mut self, string: &nodes::StringExpression);
<<<<<<< HEAD
    fn write_interpolated_string(&mut self, string: &nodes::InterpolatedStringExpression);
=======

    fn write_type(&mut self, r#type: &nodes::Type) {
        match r#type {
            nodes::Type::Name(type_name) => self.write_type_name(type_name),
            nodes::Type::Field(type_field) => self.write_type_field(type_field),
            nodes::Type::True(token) => self.write_true_type(token),
            nodes::Type::False(token) => self.write_false_type(token),
            nodes::Type::Nil(token) => self.write_nil_type(token),
            nodes::Type::String(string_type) => self.write_string_type(string_type),
            nodes::Type::Array(array_type) => self.write_array_type(array_type),
            nodes::Type::Table(table_type) => self.write_table_type(table_type),
            nodes::Type::TypeOf(expression_type) => self.write_expression_type(expression_type),
            nodes::Type::Parenthese(parenthese_type) => self.write_parenthese_type(parenthese_type),
            nodes::Type::Function(function_type) => self.write_function_type(function_type),
            nodes::Type::Optional(optional_type) => self.write_optional_type(optional_type),
            nodes::Type::Intersection(intersection_type) => {
                self.write_intersection_type(intersection_type)
            }
            nodes::Type::Union(union_type) => self.write_union_type(union_type),
        }
    }
    fn write_type_name(&mut self, type_name: &nodes::TypeName);
    fn write_type_field(&mut self, type_field: &nodes::TypeField);
    fn write_true_type(&mut self, token: &Option<nodes::Token>);
    fn write_false_type(&mut self, token: &Option<nodes::Token>);
    fn write_nil_type(&mut self, token: &Option<nodes::Token>);
    fn write_string_type(&mut self, string_type: &nodes::StringType);
    fn write_array_type(&mut self, array_type: &nodes::ArrayType);
    fn write_table_type(&mut self, table_type: &nodes::TableType);
    fn write_expression_type(&mut self, expression_type: &nodes::ExpressionType);
    fn write_parenthese_type(&mut self, parenthese_type: &nodes::ParentheseType);
    fn write_function_type(&mut self, function_type: &nodes::FunctionType);
    fn write_optional_type(&mut self, optional_type: &nodes::OptionalType);
    fn write_intersection_type(&mut self, intersection_type: &nodes::IntersectionType);
    fn write_union_type(&mut self, union_type: &nodes::UnionType);

    fn write_type_pack(&mut self, type_pack: &nodes::TypePack);
    fn write_variadic_type_pack(&mut self, variadic_type_pack: &nodes::VariadicTypePack);
    fn write_generic_type_pack(&mut self, generic_type_pack: &nodes::GenericTypePack);

    fn write_function_return_type(&mut self, return_type: &nodes::FunctionReturnType) {
        match return_type {
            nodes::FunctionReturnType::Type(r#type) => {
                self.write_type(r#type);
            }
            nodes::FunctionReturnType::TypePack(type_pack) => {
                self.write_type_pack(type_pack);
            }
            nodes::FunctionReturnType::VariadicTypePack(variadic_type_pack) => {
                self.write_variadic_type_pack(variadic_type_pack);
            }
            nodes::FunctionReturnType::GenericTypePack(generic_type_pack) => {
                self.write_generic_type_pack(generic_type_pack);
            }
        }
    }

    fn write_variadic_argument_type(
        &mut self,
        variadic_argument_type: &nodes::VariadicArgumentType,
    ) {
        match variadic_argument_type {
            nodes::VariadicArgumentType::GenericTypePack(generic_type_pack) => {
                self.write_generic_type_pack(generic_type_pack);
            }
            nodes::VariadicArgumentType::VariadicTypePack(variadic_type_pack) => {
                self.write_variadic_type_pack(variadic_type_pack);
            }
        }
    }

    fn write_function_variadic_type(&mut self, variadic_type: &nodes::FunctionVariadicType) {
        match variadic_type {
            nodes::FunctionVariadicType::Type(r#type) => {
                self.write_type(r#type);
            }
            nodes::FunctionVariadicType::GenericTypePack(generic_pack) => {
                self.write_generic_type_pack(generic_pack);
            }
        }
    }

    fn write_type_parameter(&mut self, type_parameter: &nodes::TypeParameter) {
        match type_parameter {
            nodes::TypeParameter::Type(r#type) => self.write_type(r#type),
            nodes::TypeParameter::TypePack(type_pack) => self.write_type_pack(type_pack),
            nodes::TypeParameter::VariadicTypePack(variadic_type_pack) => {
                self.write_variadic_type_pack(variadic_type_pack);
            }
            nodes::TypeParameter::GenericTypePack(generic_type_pack) => {
                self.write_generic_type_pack(generic_type_pack);
            }
        }
    }

    fn write_generic_type_pack_default(
        &mut self,
        generic_type_pack_default: &nodes::GenericTypePackDefault,
    ) {
        match generic_type_pack_default {
            nodes::GenericTypePackDefault::TypePack(type_pack) => self.write_type_pack(type_pack),
            nodes::GenericTypePackDefault::VariadicTypePack(variadic_type_pack) => {
                self.write_variadic_type_pack(variadic_type_pack);
            }
            nodes::GenericTypePackDefault::GenericTypePack(generic_type_pack) => {
                self.write_generic_type_pack(generic_type_pack);
            }
        }
    }
>>>>>>> 1e2018eb
}

#[cfg(test)]
mod test {
    use super::*;
    use crate::generator::{DenseLuaGenerator, ReadableLuaGenerator};

    macro_rules! snapshot_node {
        (
            $generator_name:ident, $generator:expr, $node_name:ident, $write_name:ident => (
                $($test_name:ident => $item:expr),+,
            )
        ) => {
            mod $node_name {
                use super::*;

                $(
                    #[test]
                    fn $test_name() {
                        let statement = $item;

                        let mut generator = $generator;
                        generator.$write_name(&statement.into());

                        let snapshot_name = concat!(
                            stringify!($generator_name),
                            "_",
                            stringify!($node_name),
                            "_",
                            stringify!($test_name),
                        );

                        insta::assert_snapshot!(
                            snapshot_name,
                            generator.into_string()
                        );
                    }
                )*
            }
        }
    }

    macro_rules! test_numbers {
        (
            $generator:expr => (
                $($name:ident => $value:expr),+,
            )
        ) => {
            $(
                #[test]
                fn $name() {
                    use std::str::FromStr;
                    let number = $crate::nodes::NumberExpression::from_str($value).unwrap();

                    let mut generator = $generator;
                    generator.write_expression(&number.into());

                    assert_eq!(generator.into_string(), $value);
                }
            )*
        };
    }

    macro_rules! blocks_consistency {
        (
            $generator:expr => (
                $($name:ident => $code:literal),+,
            )
        ) => {
            $(
                #[test]
                fn $name() {
                    let parser = $crate::Parser::default();

                    let expected_block = parser.parse($code)
                        .expect(&format!("unable to parse `{}`", $code));

                    let mut generator = $generator;
                    generator.write_block(&expected_block);
                    let generated_code = generator.into_string();

                    let generated_block = parser.parse(&generated_code)
                        .expect(&format!("unable to parse generated code `{}`", &generated_code));

                    assert_eq!(expected_block, generated_block);
                }
            )*
        };
    }

    macro_rules! binary_precedence {
        (
            $generator:expr => (
                $($name:ident($input:expr) => $expected:literal),+,
            )
        ) => {
            $(
                #[test]
                fn $name() {
                    let parser = $crate::Parser::default();

                    let expected_block = parser.parse(&format!("return {}", $expected))
                        .unwrap();
                    let expected_return = expected_block.get_last_statement()
                        .expect("it should have a return statement");

                    let expected = match expected_return {
                        LastStatement::Return(statement) => statement.iter_expressions()
                            .next()
                            .unwrap(),
                        _ => panic!("return statement expected"),
                    };

                    let mut generator = $generator;
                    generator.write_expression(&$input.into());

                    let generated_code = format!("return {}", generator.into_string());
                    let parsed_block = parser.parse(&generated_code)
                        .expect(&format!("unable to parse generated code: `{}`", &generated_code));

                    let parsed_return = parsed_block.get_last_statement()
                        .expect("it should have a return statement");

                    let parsed = match parsed_return {
                        LastStatement::Return(statement) => {
                            if statement.len() != 1 {
                                panic!("return statement has more than one expression")
                            }
                            statement.iter_expressions().next().unwrap()
                        },
                        _ => panic!("return statement expected"),
                    };

                    pretty_assertions::assert_eq!(parsed, expected);
                }
            )*
        };
    }

    macro_rules! snapshot_generator {
        ($mod_name:ident, $generator:expr) => {

mod $mod_name {
    use super::*;
    use $crate::nodes::*;

    mod edge_cases {
        use super::*;

        blocks_consistency!($generator => (
            index_with_bracket_string => "return ok[ [[field]]]",
            call_with_bracket_string => "return ok[[ [field] ]]",
            concat_numbers => "return 9 .. 3",
            concat_float_numbers => "return 9. .. 3",
            concat_number_with_variable_arguments => "return 9 .. ...",
            concat_variable_arguments_with_number => "return ... ..1",
            double_unary_minus => "return - -10",
            binary_minus_with_unary_minus => "return 100- -10",
        ));
    }

    mod numbers {
        use super::*;

        test_numbers!($generator => (
            zero => "0",
            one => "1",
            integer => "123",
            hex_number => "0x12",
            hex_number_with_letter => "0x12a",
            hex_with_exponent => "0x12p4",
        ));
    }

    mod binary {
        use super::*;

        binary_precedence!($generator => (
            left_associative_wraps_left_operand_if_has_lower_precedence(
                BinaryExpression::new(
                    BinaryOperator::Asterisk,
                    DecimalNumber::new(2.0),
                    BinaryExpression::new(
                        BinaryOperator::Plus,
                        DecimalNumber::new(1.0),
                        DecimalNumber::new(3.0),
                    )
                )
            ) => "2 * (1 + 3)",
            left_associative_wraps_right_operand_if_has_lower_precedence(
                BinaryExpression::new(
                    BinaryOperator::And,
                    false,
                    BinaryExpression::new(
                        BinaryOperator::Or,
                        false,
                        true,
                    ),
                )
            ) => "false and (false or true)",
            left_associative_wraps_right_operand_if_has_same_precedence(
                BinaryExpression::new(
                    BinaryOperator::Equal,
                    true,
                    BinaryExpression::new(
                        BinaryOperator::LowerThan,
                        DecimalNumber::new(1.0),
                        DecimalNumber::new(2.0),
                    ),
                )
            ) => "true == (1 < 2)",
            right_associative_wrap_unary_left_operand_if_has_lower_precedence(
                BinaryExpression::new(
                    BinaryOperator::Caret,
                    UnaryExpression::new(
                        UnaryOperator::Minus,
                        DecimalNumber::new(2.0),
                    ),
                    DecimalNumber::new(2.0),
                )
            ) => "(-2) ^ 2",
            right_associative_wraps_left_operand_if_has_lower_precedence(
                BinaryExpression::new(
                    BinaryOperator::Caret,
                    BinaryExpression::new(
                        BinaryOperator::Plus,
                        DecimalNumber::new(1.0),
                        DecimalNumber::new(2.0),
                    ),
                    DecimalNumber::new(3.0),
                )
            ) => "(1 + 2) ^ 3",
            right_associative_wraps_left_operand_if_has_same_precedence(
                BinaryExpression::new(
                    BinaryOperator::Caret,
                    BinaryExpression::new(
                        BinaryOperator::Caret,
                        DecimalNumber::new(2.0),
                        DecimalNumber::new(2.0),
                    ),
                    DecimalNumber::new(3.0),
                )
            ) => "(2 ^ 2) ^ 3",
            right_associative_does_not_wrap_right_operand_if_unary(
                BinaryExpression::new(
                    BinaryOperator::Caret,
                    DecimalNumber::new(2.0),
                    UnaryExpression::new(
                        UnaryOperator::Minus,
                        DecimalNumber::new(2.0),
                    ),
                )
            ) => "2 ^ -2",
            right_associative_does_not_wrap_right_operand_if_has_same_precedence(
                BinaryExpression::new(
                    BinaryOperator::Caret,
                    DecimalNumber::new(2.0),
                    BinaryExpression::new(
                        BinaryOperator::Caret,
                        DecimalNumber::new(2.0),
                        DecimalNumber::new(3.0),
                    ),
                )
            ) => "2 ^ 2 ^ 3",
            right_associative_does_not_wrap_right_operand_if_has_higher_precedence(
                BinaryExpression::new(
                    BinaryOperator::Concat,
                    DecimalNumber::new(3.0),
                    BinaryExpression::new(
                        BinaryOperator::Plus,
                        DecimalNumber::new(9.0),
                        DecimalNumber::new(3.0),
                    ),
                )
            ) => "3 .. 9 + 3",
            if_does_not_wrap_else(
                IfExpression::new(
                    Expression::identifier("condition"),
                    10.0,
                    BinaryExpression::new(
                        BinaryOperator::Percent,
                        9.0,
                        2.0,
                    ),
                )

            ) => "if condition then 10 else 9 % 2",
            binary_expression_wraps_if(
                BinaryExpression::new(
                    BinaryOperator::Percent,
                    IfExpression::new(Expression::identifier("condition"), 10.0, 9.0),
                    2.0,
                )
            ) => "(if condition then 10 else 9) % 2",
            unary_does_not_wrap_if_with_binary_in_else_result(
                UnaryExpression::new(
                    UnaryOperator::Not,
                    IfExpression::new(
                        Expression::identifier("condition"),
                        true,
                        BinaryExpression::new(
                            BinaryOperator::And,
                            false,
                            StringExpression::from_value("ok"),
                        )
                    ),
                )
            ) => "not if condition then true else false and 'ok'",
            binary_wraps_unary_containing_an_if_expression(
                BinaryExpression::new(
                    BinaryOperator::And,
                    UnaryExpression::new(
                        UnaryOperator::Not,
                        IfExpression::new(Expression::identifier("condition"), true, false),
                    ),
                    StringExpression::from_value("ok"),
                )
            ) => "(not if condition then true else false) and 'ok'",
        ));
    }

    mod snapshots {
        use super::*;

        snapshot_node!($mod_name, $generator, block, write_block => (
            ambiguous_function_call_from_assign => Block::default()
                .with_statement(
                    AssignStatement::from_variable(Variable::new("name"), Expression::identifier("variable"))
                )
                .with_statement(
                    AssignStatement::from_variable(
                        FieldExpression::new(ParentheseExpression::new(Expression::identifier("t")), "field"),
                        false
                    )
                ),
            ambiguous_function_call_from_compound_assign => Block::default()
                .with_statement(
                    CompoundAssignStatement::new(
                        CompoundOperator::Plus,
                        Variable::new("name"),
                        BinaryExpression::new(
                            BinaryOperator::Plus,
                            Expression::identifier("variable"),
                            Expression::identifier("value"),
                        )
                    )
                )
                .with_statement(
                    AssignStatement::from_variable(
                        IndexExpression::new(
                            ParentheseExpression::new(Expression::identifier("t")),
                            Expression::identifier("field"),
                        ),
                        false
                    )
                ),
            ambiguous_function_call_from_local_assign => Block::default()
                .with_statement(
                    LocalAssignStatement::from_variable("name")
                        .with_value(
                            IfExpression::new(
                                Expression::identifier("condition"),
                                true,
                                FunctionCall::from_name("fn")
                            )
                        )
                )
                .with_statement(
                    FunctionCall::from_prefix(ParentheseExpression::new(Expression::identifier("fn")))
                ),
            ambiguous_function_call_from_function_call => Block::default()
                .with_statement(
                    FunctionCall::from_name("fn")
                )
                .with_statement(
                    CompoundAssignStatement::new(
                        CompoundOperator::Plus,
                        IndexExpression::new(ParentheseExpression::new(
                            Expression::identifier("t")),
                            Expression::identifier("field"),
                        ),
                        1
                    )
                ),
            ambiguous_function_call_from_repeat => Block::default()
                .with_statement(
                    RepeatStatement::new(
                        Block::default(),
                        UnaryExpression::new(UnaryOperator::Not, Expression::identifier("variable"))
                    )
                )
                .with_statement(
                    CompoundAssignStatement::new(
                        CompoundOperator::Plus,
                        FieldExpression::new(ParentheseExpression::new(Expression::identifier("t")), "field"),
                        1
                    )
                ),
        ));

        snapshot_node!($mod_name, $generator, expression, write_expression => (
            false_value => false,
            true_value => true,
            nil_value => Expression::nil(),
            variable_arguments => Expression::variable_arguments(),
            true_in_parenthese => Expression::from(true).in_parentheses(),
        ));

        snapshot_node!($mod_name, $generator, assign, write_statement => (
            variable_with_one_value => AssignStatement::new(
                vec![Variable::new("var")],
                vec![Expression::from(false)],
            ),
            two_variables_with_one_value => AssignStatement::new(
                vec![Variable::new("foo"), Variable::new("var")],
                vec![Expression::from(false)],
            ),
            two_variables_with_two_values => AssignStatement::new(
                vec![Variable::new("foo"), Variable::new("var")],
                vec![Expression::nil(), Expression::from(false)],
            ),
        ));

        snapshot_node!($mod_name, $generator, do_statement, write_statement => (
            empty => DoStatement::default(),
            nested_do => DoStatement::new(
                Block::default().with_statement(DoStatement::default())
            ),
        ));

        snapshot_node!($mod_name, $generator, compound_assign_statement, write_statement => (
            increment_var_by_one => CompoundAssignStatement::new(
                CompoundOperator::Plus,
                Variable::new("var"),
                1_f64,
            ),
        ));

        snapshot_node!($mod_name, $generator, function_statement, write_statement => (
            empty => FunctionStatement::from_name("foo", Block::default()),
            empty_with_field =>  FunctionStatement::new(
                FunctionName::from_name("foo").with_fields(vec!["bar".into()]),
                Block::default(),
                Vec::new(),
                false
            ),
            empty_with_one_typed_parameter => FunctionStatement::from_name("fn", Block::default())
                .with_parameter(Identifier::new("a").with_type(TypeName::new("string"))),
            empty_with_two_typed_parameters => FunctionStatement::from_name("fn", Block::default())
                .with_parameter(Identifier::new("a").with_type(TypeName::new("string")))
                .with_parameter(Identifier::new("b").with_type(TypeName::new("bool"))),
            empty_variadic_with_one_typed_parameter => FunctionStatement::from_name("fn", Block::default())
                .variadic()
                .with_parameter(Identifier::new("a").with_type(TypeName::new("string"))),
            empty_variadic_typed_with_one_typed_parameter => FunctionStatement::from_name("fn", Block::default())
                .with_variadic_type(TypeName::new("any"))
                .with_parameter(Identifier::new("a").with_type(TypeName::new("string"))),
            empty_with_string_return_type => FunctionStatement::from_name("fn", Block::default())
                .with_return_type(TypeName::new("string")),
            empty_with_void_return_type => FunctionStatement::from_name("fn", Block::default())
                .with_return_type(TypePack::default()),
            empty_with_generic_pack_return_type => FunctionStatement::from_name("fn", Block::default())
                .with_return_type(GenericTypePack::new("T")),
            empty_with_variadic_pack_return_type => FunctionStatement::from_name("fn", Block::default())
                .with_return_type(
                    VariadicTypePack::new(ParentheseType::new(
                        UnionType::new(Type::from(true), Type::nil())
                    ))
                ),
            empty_with_method => FunctionStatement::new(
                FunctionName::from_name("foo").with_method("bar"),
                Block::default(),
                Vec::new(),
                false
            ),
        ));

        snapshot_node!($mod_name, $generator, generic_for, write_statement => (
            empty => GenericForStatement::new(
                vec!["var".into()],
                vec![Expression::from(true)],
                Block::default()
            ),
            empty_with_typed_var => GenericForStatement::new(
                vec![Identifier::new("var").with_type(TypeName::new("string"))],
                vec![Expression::from(true)],
                Block::default()
            ),
            empty_with_two_typed_vars => GenericForStatement::new(
                vec![
                    Identifier::new("key").with_type(TypeName::new("string")),
                    Identifier::new("value").with_type(TypeName::new("bool")),
                ],
                vec![Expression::from(true)],
                Block::default()
            ),
        ));

        snapshot_node!($mod_name, $generator, type_declaration, write_type_declaration_statement => (
            string_alias => TypeDeclarationStatement::new("Str", TypeName::new("string")),
            exported_string_alias => TypeDeclarationStatement::new("Str", TypeName::new("string"))
                .export(),
            generic_array => TypeDeclarationStatement::new("Array", ArrayType::new(TypeName::new("T")))
                .with_generic_parameters(
                    GenericParametersWithDefaults::from_type_variable("T")
                ),
            generic_array_with_default
                => TypeDeclarationStatement::new("Array", ArrayType::new(TypeName::new("T")))
                    .with_generic_parameters(
                        GenericParametersWithDefaults::from_type_variable_with_default(
                            TypeVariableWithDefault::new("T", Type::nil())
                        )
                    ),
            table_with_one_property => TypeDeclarationStatement::new(
                "Obj",
                TableType::default()
                    .with_property(TablePropertyType::new("name", TypeName::new("string")))
            ),
            table_with_indexer_type => TypeDeclarationStatement::new(
                "StringArray",
                TableType::default()
                    .with_indexer_type(TableIndexerType::new(TypeName::new("number"), TypeName::new("string")))
            ),
            table_with_one_property_and_indexer_type => TypeDeclarationStatement::new(
                "PackedArray",
                TableType::default()
                    .with_property(TablePropertyType::new("n", TypeName::new("number")))
                    .with_indexer_type(TableIndexerType::new(TypeName::new("number"), TypeName::new("string")))
            ),
            callback_with_variadic_type_is_string => TypeDeclarationStatement::new(
                "Fn",
                FunctionType::new(TypePack::default())
                    .with_variadic_type(VariadicTypePack::new(TypeName::new("string")))
            ),
            callback_with_variadic_type_is_generic_pack => TypeDeclarationStatement::new(
                "Fn",
                FunctionType::new(TypePack::default())
                    .with_variadic_type(GenericTypePack::new("T"))
            ),
            generic_fn_with_default_generic_pack
                => TypeDeclarationStatement::new("Fn", FunctionType::new(GenericTypePack::new("R")))
                    .with_generic_parameters(
                        GenericParametersWithDefaults::from_generic_type_pack_with_default(
                            GenericTypePackWithDefault::new(
                                GenericTypePack::new("R"),
                                GenericTypePack::new("T")
                            )
                        )
                    ),
            generic_fn_with_type_variable_and_default_generic_pack
                => TypeDeclarationStatement::new(
                    "Fn",
                    FunctionType::new(GenericTypePack::new("R"))
                        .with_argument(TypeName::new("T"))
                )
                    .with_generic_parameters(
                        GenericParametersWithDefaults::from_type_variable("T")
                        .with_generic_type_pack_with_default(
                            GenericTypePackWithDefault::new(
                                GenericTypePack::new("R"),
                                VariadicTypePack::new(TypeName::new("string"))
                            )
                        )
                    ),
            generic_fn_with_type_variable_with_default_and_default_generic_pack
                => TypeDeclarationStatement::new(
                    "Fn",
                    FunctionType::new(GenericTypePack::new("R"))
                        .with_argument(TypeName::new("T"))
                )
                    .with_generic_parameters(
                        GenericParametersWithDefaults::from_type_variable_with_default(
                            TypeVariableWithDefault::new("T", TypeName::new("boolean"))
                        )
                        .with_generic_type_pack_with_default(
                            GenericTypePackWithDefault::new(
                                GenericTypePack::new("R"),
                                VariadicTypePack::new(TypeName::new("string"))
                            )
                        )
                    ),
        ));

        snapshot_node!($mod_name, $generator, if_statement, write_statement => (
            empty => IfStatement::create(false, Block::default()),
            empty_with_empty_else => IfStatement::create(false, Block::default())
                .with_else_block(Block::default()),
            empty_with_empty_multiple_branch => IfStatement::create(false, Block::default())
                .with_new_branch(Expression::nil(), Block::default())
                .with_new_branch(false, Block::default()),
        ));

        snapshot_node!($mod_name, $generator, local_assign, write_statement => (
            foo_unassigned => LocalAssignStatement::from_variable("foo"),
            foo_typed_unassigned => LocalAssignStatement::from_variable(
                Identifier::new("foo").with_type(Type::from(true))
            ),
            foo_and_bar_unassigned => LocalAssignStatement::from_variable("foo")
                .with_variable("bar"),
            foo_and_bar_typed_unassigned => LocalAssignStatement::from_variable("foo")
                .with_variable(Identifier::new("bar").with_type(Type::from(false))),
            var_assign_to_false => LocalAssignStatement::from_variable("var")
                .with_value(false),
            typed_generic_var_break_equal_sign => LocalAssignStatement::from_variable(
                Identifier::new("var").with_type(
                    TypeName::new("List").with_type_parameter(TypeName::new("string"))
                )
            ).with_value(false),
        ));

        snapshot_node!($mod_name, $generator, local_function, write_statement => (
            empty => LocalFunctionStatement::from_name("foo", Block::default()),
            empty_variadic => LocalFunctionStatement::from_name("foo", Block::default())
                .variadic(),
            empty_with_one_parameter => LocalFunctionStatement::from_name("foo", Block::default())
                .with_parameter("bar"),
            empty_with_two_parameters => LocalFunctionStatement::from_name("foo", Block::default())
                .with_parameter("bar")
                .with_parameter("baz"),
            empty_variadic_with_one_parameter => LocalFunctionStatement::from_name("foo", Block::default())
                .with_parameter("bar")
                .variadic(),
            empty_with_generic_pack_return_type => LocalFunctionStatement::from_name("foo", Block::default())
                .with_return_type(GenericTypePack::new("R")),
        ));

        snapshot_node!($mod_name, $generator, numeric_for, write_statement => (
            empty_without_step => NumericForStatement::new(
                "i",
                Expression::identifier("start"),
                Expression::identifier("max"),
                None,
                Block::default()
            ),
            empty_typed_without_step => NumericForStatement::new(
                Identifier::new("i").with_type(TypeName::new("number")),
                Expression::identifier("start"),
                Expression::identifier("max"),
                None,
                Block::default()
            ),
            empty_with_step => NumericForStatement::new(
                "i",
                Expression::identifier("start"),
                Expression::identifier("max"),
                Some(Expression::identifier("step")),
                Block::default()
            ),
            empty_typed_with_step => NumericForStatement::new(
                Identifier::new("i").with_type(TypeName::new("number")),
                Expression::identifier("start"),
                Expression::identifier("max"),
                Some(Expression::identifier("step")),
                Block::default()
            ),
        ));

        snapshot_node!($mod_name, $generator, repeat, write_statement => (
            empty => RepeatStatement::new(
                Block::default(),
                false
            ),
        ));

        snapshot_node!($mod_name, $generator, while_statement, write_statement => (
            empty => WhileStatement::new(
                Block::default(),
                false
            ),
        ));

        snapshot_node!($mod_name, $generator, last, write_last_statement => (
            break_statement => LastStatement::new_break(),
            continue_statement => LastStatement::new_continue(),
            return_without_values => ReturnStatement::default(),
            return_one_expression => ReturnStatement::one(Expression::from(true)),
            return_two_expressions => ReturnStatement::one(Expression::from(true))
                .with_expression(Expression::nil()),
            return_parentheses => ReturnStatement::one(Expression::from(true).in_parentheses()),
        ));

        snapshot_node!($mod_name, $generator, binary, write_expression => (
            true_and_false => BinaryExpression::new(
                BinaryOperator::And,
                Expression::from(true),
                Expression::from(false)
            ),
            true_equal_false => BinaryExpression::new(
                BinaryOperator::Equal,
                Expression::from(true),
                Expression::from(false)
            ),
            type_cast_break_type_parameters => BinaryExpression::new(
                BinaryOperator::Equal,
                TypeCastExpression::new(
                    true,
                    TypeName::new("Array").with_type_parameter(TypeName::new("string"))
                ),
                Expression::from(false)
            ),
            wrap_left_to_break_type_name_parameters => BinaryExpression::new(
                BinaryOperator::LowerThan,
                TypeCastExpression::new(true, TypeName::new("Array")),
                Expression::from(false)
            ),
            wrap_left_to_break_type_field_parameters => BinaryExpression::new(
                BinaryOperator::LowerThan,
                TypeCastExpression::new(
                    true,
                    TypeField::new("Collections", TypeName::new("Array"))
                ),
                Expression::from(false)
            ),
        ));

        snapshot_node!($mod_name, $generator, field, write_expression => (
            identifier_prefix => FieldExpression::new(Prefix::from_name("foo"), "bar"),
        ));

        snapshot_node!($mod_name, $generator, index, write_expression => (
            identifier_prefix_with_identifier_value => IndexExpression::new(
                Prefix::from_name("foo"),
                Prefix::from_name("bar"),
            ),
        ));

        snapshot_node!($mod_name, $generator, function_expr, write_expression => (
            empty => FunctionExpression::default(),
            empty_variadic => FunctionExpression::default().variadic(),
            empty_variadic_with_one_parameter => FunctionExpression::default()
                .with_parameter("a")
                .variadic(),
            empty_variadic_with_two_parameter => FunctionExpression::default()
                .with_parameter("a")
                .with_parameter("b")
                .variadic(),
            empty_with_two_parameter => FunctionExpression::default()
                .with_parameter("a")
                .with_parameter("b"),
            empty_with_generic_pack_return_type => FunctionExpression::default()
                .with_return_type(GenericTypePack::new("R")),
        ));

        snapshot_node!($mod_name, $generator, prefix, write_prefix => (
            identifier => Prefix::from_name("foo"),
            identifier_in_parenthese => Prefix::Parenthese(ParentheseExpression::new(Expression::identifier("foo"))),
        ));

        snapshot_node!($mod_name, $generator, string, write_expression => (
            only_letters => StringExpression::from_value("hello"),
            with_single_quotes => StringExpression::from_value("I'm cool"),
            with_double_quotes => StringExpression::from_value(r#"Say: "Hi""#),
            with_single_and_double_quotes => StringExpression::from_value(r#"Say: "Don't""#),
        ));

        snapshot_node!($mod_name, $generator, interpolated_string, write_expression => (
            only_letters => InterpolatedStringExpression::empty()
                .with_segment("hello"),
            with_single_quotes => InterpolatedStringExpression::empty()
                .with_segment("I'm cool"),
            with_double_quotes => InterpolatedStringExpression::empty()
                .with_segment(r#"Say: "Hi""#),
            with_backticks => InterpolatedStringExpression::empty()
                .with_segment("Say: `Hi`"),
            with_single_and_double_quotes => InterpolatedStringExpression::empty()
                .with_segment(r#"Say: "Don't""#),
            with_true_value => InterpolatedStringExpression::empty()
                .with_segment(Expression::from(true)),
            with_empty_table => InterpolatedStringExpression::empty()
                .with_segment(Expression::from(TableExpression::default())),
        ));

        snapshot_node!($mod_name, $generator, number, write_expression => (
            number_1 => 1.0,
            number_0_5 => 0.5,
            number_123 => 123.0,
            number_0_005 => 0.005,
            number_nan => DecimalNumber::new(f64::NAN),
            number_positive_infinity => DecimalNumber::new(f64::INFINITY),
            number_negative_infinity => DecimalNumber::new(f64::NEG_INFINITY),
            number_1_2345e_minus50 => 1.2345e-50,
            number_thousand => 1000.0,
            number_1_2345e50 => 1.2345e50,
            number_100_25 => 100.25,
            number_2000_05 => 2000.05,
            binary_0b10101 => BinaryNumber::new(0b10101, false),
        ));

        snapshot_node!($mod_name, $generator, table, write_expression => (
            empty => TableExpression::default(),
            list_with_single_value => TableExpression::new(vec![
                TableEntry::Value(Expression::from(true)),
            ]),
            list_with_two_values => TableExpression::new(vec![
                TableEntry::Value(Expression::from(true)),
                TableEntry::Value(Expression::from(false)),
            ]),
            with_field_entry => TableExpression::new(vec![
                TableFieldEntry::new("field", true).into(),
            ]),
            with_index_entry => TableExpression::new(vec![
                TableIndexEntry::new(false, true).into(),
            ]),
            mixed_table => TableExpression::new(vec![
                TableEntry::Value(Expression::from(true)),
                TableFieldEntry::new("field", true).into(),
                TableIndexEntry::new(false, true).into(),
            ]),
        ));

        snapshot_node!($mod_name, $generator, unary, write_expression => (
            not_true => UnaryExpression::new(
                UnaryOperator::Not,
                true,
            ),
            two_unary_minus_breaks_between_them => UnaryExpression::new(
                UnaryOperator::Minus,
                UnaryExpression::new(
                    UnaryOperator::Minus,
                    Expression::identifier("a"),
                ),
            ),
            wraps_in_parens_if_an_inner_binary_has_lower_precedence => UnaryExpression::new(
                UnaryOperator::Not,
                BinaryExpression::new(
                    BinaryOperator::Or,
                    false,
                    true,
                ),
            ),
            does_not_wrap_in_parens_if_an_inner_binary_has_higher_precedence => UnaryExpression::new(
                UnaryOperator::Minus,
                BinaryExpression::new(
                    BinaryOperator::Caret,
                    DecimalNumber::new(2.0),
                    DecimalNumber::new(2.0),
                ),
            ),
        ));

        snapshot_node!($mod_name, $generator, arguments, write_arguments => (
            empty_tuple => TupleArguments::default(),
            tuple_with_one_value => TupleArguments::new(vec![true.into()]),
            tuple_with_two_values => TupleArguments::new(vec![true.into(), false.into()]),
        ));
    }
}

        };
    }

    snapshot_generator!(dense, DenseLuaGenerator::default());
    snapshot_generator!(readable, ReadableLuaGenerator::default());
    snapshot_generator!(token_based, TokenBasedLuaGenerator::new(""));
}<|MERGE_RESOLUTION|>--- conflicted
+++ resolved
@@ -78,6 +78,7 @@
             Number(number) => self.write_number(number),
             Parenthese(parenthese) => self.write_parenthese(parenthese),
             String(string) => self.write_string(string),
+            InterpolatedString(string) => self.write_interpolated_string(string),
             Table(table) => self.write_table(table),
             True(token) => self.write_true_expression(token),
             Unary(unary) => self.write_unary_expression(unary),
@@ -129,9 +130,8 @@
     fn write_tuple_arguments(&mut self, arguments: &nodes::TupleArguments);
 
     fn write_string(&mut self, string: &nodes::StringExpression);
-<<<<<<< HEAD
+
     fn write_interpolated_string(&mut self, string: &nodes::InterpolatedStringExpression);
-=======
 
     fn write_type(&mut self, r#type: &nodes::Type) {
         match r#type {
@@ -241,7 +241,6 @@
             }
         }
     }
->>>>>>> 1e2018eb
 }
 
 #[cfg(test)]
