--- conflicted
+++ resolved
@@ -802,31 +802,6 @@
         }
     }
 
-<<<<<<< HEAD
-    fn write_expression(&mut self, expression: &nodes::Expression) {
-        use nodes::Expression::*;
-        match expression {
-            Binary(binary) => self.write_binary_expression(binary),
-            Call(call) => self.write_function_call(call),
-            False(_) => self.push_str("false"),
-            Field(field) => self.write_field(field),
-            Function(function) => self.write_function(function),
-            Identifier(identifier) => self.write_identifier(identifier),
-            If(if_expression) => self.write_if_expression(if_expression),
-            Index(index) => self.write_index(index),
-            Nil(_) => self.push_str("nil"),
-            Number(number) => self.write_number(number),
-            Parenthese(parenthese) => self.write_parenthese(parenthese),
-            String(string) => self.write_string(string),
-            InterpolatedString(interpolated_string) => {
-                self.write_interpolated_string(interpolated_string);
-            }
-            Table(table) => self.write_table(table),
-            True(_) => self.push_str("true"),
-            Unary(unary) => self.write_unary_expression(unary),
-            VariableArguments(_) => {
-                self.push_str_and_break_if("...", utils::break_variable_arguments);
-=======
     fn write_type_declaration_statement(&mut self, statement: &nodes::TypeDeclarationStatement) {
         if statement.is_exported() {
             self.push_str("export");
@@ -872,7 +847,6 @@
                     self.push_char(',');
                     self.push_char(' ');
                 }
->>>>>>> 1e2018eb
             }
             self.push_char('>');
         }
