//! A module that contains the main [LuaGenerator](trait.LuaGenerator.html) trait
//! and its implementations.

use crate::nodes::{
    Expression, FieldExpression, FunctionCall, IndexExpression, NumberExpression, Prefix,
<<<<<<< HEAD
    Statement, StringExpression, StringSegment, Variable,
=======
    Statement, Variable,
>>>>>>> 1e2018eb
};

const QUOTED_STRING_MAX_LENGTH: usize = 60;
const LONG_STRING_MIN_LENGTH: usize = 20;
const FORCE_LONG_STRING_NEW_LINE_THRESHOLD: usize = 6;

#[inline]
pub fn should_break_with_space(ending_character: char, next_character: char) -> bool {
    match ending_character {
        '0'..='9' => matches!(next_character, '0'..='9' | 'A'..='Z' | 'a'..='z' | '_' | '.'),
        'A'..='Z' | 'a'..='z' | '_' => {
            next_character.is_ascii_alphanumeric() || next_character == '_'
        }
        '>' => next_character == '=',
        '-' => next_character == '-',
        '[' => next_character == '[',
        ']' => next_character == ']',
        '.' => matches!(next_character, '.' | '0'..='9'),
        _ => false,
    }
}

pub fn break_long_string(last_str: &str) -> bool {
    if let Some(last_char) = last_str.chars().last() {
        last_char == '['
    } else {
        false
    }
}

pub fn break_variable_arguments(last_string: &str) -> bool {
    if let Some('.') = last_string.chars().last() {
        true
    } else if let Some(first_char) = last_string.chars().next() {
        first_char == '.' || first_char.is_ascii_digit()
    } else {
        false
    }
}

pub fn break_minus(last_string: &str) -> bool {
    if let Some(last_char) = last_string.chars().last() {
        last_char == '-'
    } else {
        false
    }
}

pub fn break_equal(last_string: &str) -> bool {
    if let Some(last_char) = last_string.chars().last() {
        last_char == '>'
    } else {
        false
    }
}

pub fn break_concat(last_string: &str) -> bool {
    if let Some('.') = last_string.chars().last() {
        true
    } else if let Some(first_char) = last_string.chars().next() {
        first_char == '.' || first_char.is_ascii_digit()
    } else {
        false
    }
}

pub fn ends_with_prefix(statement: &Statement) -> bool {
    match statement {
        Statement::Assign(assign) => {
            if let Some(value) = assign.last_value() {
                expression_ends_with_prefix(value)
            } else {
                false
            }
        }
        Statement::CompoundAssign(assign) => expression_ends_with_prefix(assign.get_value()),
        Statement::Call(_) => true,
        Statement::Repeat(repeat) => expression_ends_with_prefix(repeat.get_condition()),
        Statement::LocalAssign(assign) => {
            if let Some(value) = assign.last_value() {
                expression_ends_with_prefix(value)
            } else {
                false
            }
        }
        _ => false,
    }
}

pub fn starts_with_parenthese(statement: &Statement) -> bool {
    match statement {
        Statement::Assign(assign) => {
            if let Some(variable) = assign.get_variables().first() {
                match variable {
                    Variable::Identifier(_) => false,
                    Variable::Field(field) => field_starts_with_parenthese(field),
                    Variable::Index(index) => index_starts_with_parenthese(index),
                }
            } else {
                false
            }
        }
        Statement::CompoundAssign(assign) => match assign.get_variable() {
            Variable::Identifier(_) => false,
            Variable::Field(field) => field_starts_with_parenthese(field),
            Variable::Index(index) => index_starts_with_parenthese(index),
        },
        Statement::Call(call) => call_starts_with_parenthese(call),
        _ => false,
    }
}

fn expression_ends_with_prefix(expression: &Expression) -> bool {
    match expression {
        Expression::Binary(binary) => expression_ends_with_prefix(binary.right()),
        Expression::Call(_)
        | Expression::Parenthese(_)
        | Expression::Identifier(_)
        | Expression::Field(_)
        | Expression::Index(_) => true,
        Expression::Unary(unary) => expression_ends_with_prefix(unary.get_expression()),
        Expression::If(if_expression) => {
            expression_ends_with_prefix(if_expression.get_else_result())
        }
        Expression::False(_)
        | Expression::Function(_)
        | Expression::Nil(_)
        | Expression::Number(_)
        | Expression::String(_)
        | Expression::InterpolatedString(_)
        | Expression::Table(_)
        | Expression::True(_)
        | Expression::VariableArguments(_)
        | Expression::TypeCast(_) => false,
    }
}

fn prefix_starts_with_parenthese(prefix: &Prefix) -> bool {
    match prefix {
        Prefix::Parenthese(_) => true,
        Prefix::Call(call) => call_starts_with_parenthese(call),
        Prefix::Field(field) => field_starts_with_parenthese(field),
        Prefix::Index(index) => index_starts_with_parenthese(index),
        Prefix::Identifier(_) => false,
    }
}

#[inline]
fn call_starts_with_parenthese(call: &FunctionCall) -> bool {
    prefix_starts_with_parenthese(call.get_prefix())
}

#[inline]
fn field_starts_with_parenthese(field: &FieldExpression) -> bool {
    prefix_starts_with_parenthese(field.get_prefix())
}

#[inline]
fn index_starts_with_parenthese(index: &IndexExpression) -> bool {
    prefix_starts_with_parenthese(index.get_prefix())
}

pub fn write_number(number: &NumberExpression) -> String {
    match number {
        NumberExpression::Decimal(number) => {
            let float = number.get_raw_float();
            if float.is_nan() {
                "(0/0)".to_owned()
            } else if float.is_infinite() {
                format!("({}1/0)", if float.is_sign_negative() { "-" } else { "" })
            } else {
                format!(
                    "{}{}",
                    float,
                    number
                        .get_exponent()
                        .map(|exponent| {
                            let exponent_char = number
                                .is_uppercase()
                                .map(|is_uppercase| if is_uppercase { 'E' } else { 'e' })
                                .unwrap_or('e');
                            format!("{}{}", exponent_char, exponent)
                        })
                        .unwrap_or_else(|| "".to_owned())
                )
            }
        }
        NumberExpression::Hex(number) => {
            format!(
                "0{}{:x}{}",
                if number.is_x_uppercase() { 'X' } else { 'x' },
                number.get_raw_integer(),
                number
                    .get_exponent()
                    .map(|exponent| {
                        let exponent_char = number
                            .is_exponent_uppercase()
                            .map(|is_uppercase| if is_uppercase { 'P' } else { 'p' })
                            .unwrap_or('p');
                        format!("{}{}", exponent_char, exponent)
                    })
                    .unwrap_or_else(|| "".to_owned())
            )
        }
        NumberExpression::Binary(number) => {
            format!(
                "0{}{:b}",
                if number.is_b_uppercase() { 'B' } else { 'b' },
                number.get_raw_value()
            )
        }
    }
}

fn needs_escaping(character: char) -> bool {
    !(character.is_ascii_graphic() || character == ' ') || character == '\\'
}

fn needs_quoted_string(character: char) -> bool {
    !(character.is_ascii_graphic() || character == ' ' || character == '\n')
}

fn escape(character: char) -> String {
    match character {
        '\n' => "\\n".to_owned(),
        '\t' => "\\t".to_owned(),
        '\\' => "\\\\".to_owned(),
        '\r' => "\\r".to_owned(),
        '\u{7}' => "\\a".to_owned(),
        '\u{8}' => "\\b".to_owned(),
        '\u{B}' => "\\v".to_owned(),
        '\u{C}' => "\\f".to_owned(),
        _ => {
            if (character as u32) < 256 {
                format!("\\{}", character as u8)
            } else {
                format!("\\u{{{:x}}}", character as u32)
            }
        }
    }
}

#[inline]
pub fn count_new_lines(string: &str) -> usize {
    string.chars().filter(|c| *c == '\n').count()
}

pub fn write_string(value: &str) -> String {
    if value.is_empty() {
        return "''".to_owned();
    }

    if value.len() == 1 {
        let character = value
            .chars()
            .next()
            .expect("string should have at least one character");
        match character {
            '\'' => return "\"'\"".to_owned(),
            '"' => return "'\"'".to_owned(),
            _ => {
                if needs_escaping(character) {
                    return format!("'{}'", escape(character));
                } else {
                    return format!("'{}'", character);
                }
            }
        }
    }

    if !value.contains(needs_quoted_string)
        && value.len() >= LONG_STRING_MIN_LENGTH
        && (value.len() >= QUOTED_STRING_MAX_LENGTH
            || count_new_lines(value) >= FORCE_LONG_STRING_NEW_LINE_THRESHOLD)
    {
        write_long_bracket(value)
    } else {
        write_quoted(value)
    }
}

pub fn write_interpolated_string_segment(segment: &StringSegment) -> String {
    let value = segment.get_value();

    if value.is_empty() {
        return "".to_owned();
    }

    let mut result = String::new();

    result.reserve(value.len());

    for character in value.chars() {
        match character {
            '`' | '{' => {
                result.push('\\');
                result.push(character);
            }
            _ if needs_escaping(character) => {
                result.push_str(&escape(character));
            }
            _ => {
                result.push(character);
            }
        }
    }

    result
}

fn write_long_bracket(value: &str) -> String {
    let mut i: usize = value.ends_with(']').into();
    let mut equals = "=".repeat(i);
    loop {
        if !value.contains(&format!("]{}]", equals)) {
            break;
        } else {
            i += 1;
            equals = "=".repeat(i);
        };
    }
    let needs_extra_new_line = if value.starts_with('\n') { "\n" } else { "" };
    format!("[{}[{}{}]{}]", equals, needs_extra_new_line, value, equals)
}

fn write_quoted(value: &str) -> String {
    let mut quoted = String::new();
    quoted.reserve(value.len() + 2);

    let quote_symbol = get_quote_symbol(value);
    quoted.push(quote_symbol);

    for character in value.chars() {
        if character == quote_symbol {
            quoted.push('\\');
            quoted.push(quote_symbol);
        } else if needs_escaping(character) {
            quoted.push_str(&escape(character));
        } else {
            quoted.push(character);
        }
    }

    quoted.push(quote_symbol);
    quoted.shrink_to_fit();
    quoted
}

fn get_quote_symbol(value: &str) -> char {
    if value.contains('"') {
        '\''
    } else if value.contains('\'') {
        '"'
    } else {
        '\''
    }
}

#[cfg(test)]
mod test {
    use super::*;

    mod write_string {
        use super::*;

        macro_rules! test_output {
            ($($name:ident($input:literal) => $value:literal),* $(,)?) => {
                $(
                    #[test]
                    fn $name() {
                        assert_eq!($value, write_string(&$input));
                    }
                )*
            };
        }

        test_output!(
            empty("") => "''",
            single_letter("a") => "'a'",
            single_digit("8") => "'8'",
            single_symbol("!") => "'!'",
            single_space(" ") => "' '",
            abc("abc") => "'abc'",
            three_spaces("   ") => "'   '",
            new_line("\n") => "'\\n'",
            bell("\u{7}") => "'\\a'",
            backspace("\u{8}") => "'\\b'",
            form_feed("\u{c}") => "'\\f'",
            tab("\t") => "'\\t'",
            carriage_return("\u{D}") => "'\\r'",
            vertical_tab("\u{B}") => "'\\v'",
            backslash("\\") => "'\\\\'",
            single_quote("'") => "\"'\"",
            double_quote("\"") => "'\"'",
            null("\0") => "'\\0'",
            escape("\u{1B}") => "'\\27'",
            extended_ascii("\u{C3}") => "'\\195'",
            unicode("\u{25C1}") => "'\\u{25c1}'",
            im_cool("I'm cool") => "\"I'm cool\"",
            ends_with_closing_bracket("oof]") => "'oof]'",
            multiline_ends_with_closing_bracket("oof\noof]") => "'oof\\noof]'",
            large_multiline_does_not_end_with_closing_bracket("ooof\nooof\nooof\nooof\nooof\nooof\nooof\nooof\noof")
                => "[[ooof\nooof\nooof\nooof\nooof\nooof\nooof\nooof\noof]]",
            large_multiline_ends_with_closing_bracket("ooof\nooof\nooof\nooof\nooof\nooof\nooof\nooof\noof]")
                => "[=[ooof\nooof\nooof\nooof\nooof\nooof\nooof\nooof\noof]]=]",
            large_multiline_starts_with_new_line("\nooof\nooof\nooof\nooof\nooof\nooof\nooof\nooof\noof")
                => "[[\n\nooof\nooof\nooof\nooof\nooof\nooof\nooof\nooof\noof]]",

            large_multiline_with_unicode("\nooof\nooof\nooof\nooof\nooof\nooof\nooof\nooof\noof\u{10FFFF}")
                => "'\\nooof\\nooof\\nooof\\nooof\\nooof\\nooof\\nooof\\nooof\\noof\\u{10ffff}'",
        );
    }
}<|MERGE_RESOLUTION|>--- conflicted
+++ resolved
@@ -3,11 +3,7 @@
 
 use crate::nodes::{
     Expression, FieldExpression, FunctionCall, IndexExpression, NumberExpression, Prefix,
-<<<<<<< HEAD
-    Statement, StringExpression, StringSegment, Variable,
-=======
-    Statement, Variable,
->>>>>>> 1e2018eb
+    Statement, StringSegment, Variable,
 };
 
 const QUOTED_STRING_MAX_LENGTH: usize = 60;
