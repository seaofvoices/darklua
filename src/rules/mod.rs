--- conflicted
+++ resolved
@@ -248,11 +248,8 @@
         REMOVE_UNUSED_VARIABLE_RULE_NAME,
         REMOVE_UNUSED_WHILE_RULE_NAME,
         RENAME_VARIABLES_RULE_NAME,
-<<<<<<< HEAD
+        REMOVE_IF_EXPRESSION_RULE_NAME,
         REMOVE_CONTINUE_RULE_NAME,
-=======
-        REMOVE_IF_EXPRESSION_RULE_NAME,
->>>>>>> 9cbf20dc
     ]
 }
 
@@ -286,12 +283,9 @@
             REMOVE_UNUSED_VARIABLE_RULE_NAME => Box::<RemoveUnusedVariable>::default(),
             REMOVE_UNUSED_WHILE_RULE_NAME => Box::<RemoveUnusedWhile>::default(),
             RENAME_VARIABLES_RULE_NAME => Box::<RenameVariables>::default(),
-<<<<<<< HEAD
+            REMOVE_IF_EXPRESSION_RULE_NAME => Box::<RemoveIfExpression>::default(),
             REMOVE_CONTINUE_RULE_NAME => Box::<RemoveContinue>::default(),
 
-=======
-            REMOVE_IF_EXPRESSION_RULE_NAME => Box::<RemoveIfExpression>::default(),
->>>>>>> 9cbf20dc
             _ => return Err(format!("invalid rule name: {}", string)),
         };
 
