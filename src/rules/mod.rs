--- conflicted
+++ resolved
@@ -18,11 +18,8 @@
 mod remove_comments;
 mod remove_compound_assign;
 mod remove_debug_profiling;
-<<<<<<< HEAD
+mod remove_if_expression;
 mod remove_generalized_iteration;
-=======
-mod remove_if_expression;
->>>>>>> 9cbf20dc
 mod remove_interpolated_string;
 mod remove_nil_declarations;
 mod remove_spaces;
@@ -53,11 +50,8 @@
 pub use remove_comments::*;
 pub use remove_compound_assign::*;
 pub use remove_debug_profiling::*;
-<<<<<<< HEAD
+pub use remove_if_expression::*;
 pub use remove_generalized_iteration::*;
-=======
-pub use remove_if_expression::*;
->>>>>>> 9cbf20dc
 pub use remove_interpolated_string::*;
 pub use remove_nil_declarations::*;
 pub use remove_spaces::*;
@@ -254,11 +248,8 @@
         REMOVE_UNUSED_VARIABLE_RULE_NAME,
         REMOVE_UNUSED_WHILE_RULE_NAME,
         RENAME_VARIABLES_RULE_NAME,
-<<<<<<< HEAD
+        REMOVE_IF_EXPRESSION_RULE_NAME,
         REMOVE_GENERALIZED_ITERATION_RULE_NAME,
-=======
-        REMOVE_IF_EXPRESSION_RULE_NAME,
->>>>>>> 9cbf20dc
     ]
 }
 
@@ -292,11 +283,8 @@
             REMOVE_UNUSED_VARIABLE_RULE_NAME => Box::<RemoveUnusedVariable>::default(),
             REMOVE_UNUSED_WHILE_RULE_NAME => Box::<RemoveUnusedWhile>::default(),
             RENAME_VARIABLES_RULE_NAME => Box::<RenameVariables>::default(),
-<<<<<<< HEAD
+            REMOVE_IF_EXPRESSION_RULE_NAME => Box::<RemoveIfExpression>::default(),
             REMOVE_GENERALIZED_ITERATION_RULE_NAME => Box::<RemoveGeneralizedIteration>::default(),
-=======
-            REMOVE_IF_EXPRESSION_RULE_NAME => Box::<RemoveIfExpression>::default(),
->>>>>>> 9cbf20dc
             _ => return Err(format!("invalid rule name: {}", string)),
         };
 
