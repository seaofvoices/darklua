use crate::nodes::*;
use crate::process::{DefaultVisitor, NodeProcessor, NodeVisitor};
use crate::rules::{
    Context, FlawlessRule, RuleConfiguration, RuleConfigurationError, RuleProperties,
};

use super::verify_no_rule_properties;

#[derive(Debug, Default)]
struct RemoveWhitespacesProcessor {}

impl NodeProcessor for RemoveWhitespacesProcessor {
    fn process_block(&mut self, block: &mut Block) {
        block.clear_whitespaces();
    }

    fn process_function_call(&mut self, call: &mut FunctionCall) {
        call.clear_whitespaces();
        call.mutate_arguments().clear_whitespaces();
    }

    fn process_assign_statement(&mut self, assign: &mut AssignStatement) {
        assign.clear_whitespaces();
    }

    fn process_compound_assign_statement(&mut self, assign: &mut CompoundAssignStatement) {
        assign.clear_whitespaces();
    }

    fn process_do_statement(&mut self, statement: &mut DoStatement) {
        statement.clear_whitespaces();
    }

    fn process_function_statement(&mut self, function: &mut FunctionStatement) {
        function.clear_whitespaces();
    }

    fn process_generic_for_statement(&mut self, generic_for: &mut GenericForStatement) {
        generic_for.clear_whitespaces();
    }

    fn process_if_statement(&mut self, if_statement: &mut IfStatement) {
        if_statement.clear_whitespaces();
    }

    fn process_last_statement(&mut self, statement: &mut LastStatement) {
        match statement {
            LastStatement::Break(token) | LastStatement::Continue(token) => {
                if let Some(token) = token {
                    token.clear_whitespaces();
                }
            }
            LastStatement::Return(statement) => statement.clear_whitespaces(),
        }
    }

    fn process_local_assign_statement(&mut self, assign: &mut LocalAssignStatement) {
        assign.clear_whitespaces();
    }

    fn process_local_function_statement(&mut self, function: &mut LocalFunctionStatement) {
        function.clear_whitespaces();
    }

    fn process_numeric_for_statement(&mut self, numeric_for: &mut NumericForStatement) {
        numeric_for.clear_whitespaces();
    }

    fn process_repeat_statement(&mut self, repeat: &mut RepeatStatement) {
        repeat.clear_whitespaces();
    }

    fn process_while_statement(&mut self, statement: &mut WhileStatement) {
        statement.clear_whitespaces();
    }

    fn process_type_declaration(&mut self, type_declaration: &mut TypeDeclarationStatement) {
        type_declaration.clear_whitespaces();
    }

    fn process_expression(&mut self, expression: &mut Expression) {
        match expression {
            Expression::False(token)
            | Expression::Nil(token)
            | Expression::True(token)
            | Expression::VariableArguments(token) => {
                if let Some(token) = token {
                    token.clear_whitespaces()
                }
            }
            Expression::Binary(_)
            | Expression::Call(_)
            | Expression::Field(_)
            | Expression::Function(_)
            | Expression::Identifier(_)
            | Expression::If(_)
            | Expression::Index(_)
            | Expression::Number(_)
            | Expression::Parenthese(_)
            | Expression::String(_)
            | Expression::InterpolatedString(_)
            | Expression::Table(_)
            | Expression::Unary(_)
            | Expression::TypeCast(_) => {}
        }
    }

    fn process_binary_expression(&mut self, binary: &mut BinaryExpression) {
        binary.clear_whitespaces();
    }

    fn process_field_expression(&mut self, field: &mut FieldExpression) {
        field.clear_whitespaces();
    }

    fn process_function_expression(&mut self, function: &mut FunctionExpression) {
        function.clear_whitespaces();
    }

    fn process_if_expression(&mut self, if_expression: &mut IfExpression) {
        if_expression.clear_whitespaces();
    }

    fn process_variable_expression(&mut self, identifier: &mut Identifier) {
        identifier.clear_whitespaces();
    }

    fn process_index_expression(&mut self, index: &mut IndexExpression) {
        index.clear_whitespaces();
    }

    fn process_number_expression(&mut self, number: &mut NumberExpression) {
        number.clear_whitespaces();
    }

    fn process_parenthese_expression(&mut self, expression: &mut ParentheseExpression) {
        expression.clear_whitespaces();
    }

    fn process_string_expression(&mut self, string: &mut StringExpression) {
        string.clear_whitespaces();
    }

    fn process_table_expression(&mut self, table: &mut TableExpression) {
        table.clear_whitespaces();
    }

    fn process_unary_expression(&mut self, unary: &mut UnaryExpression) {
        unary.clear_whitespaces();
    }

<<<<<<< HEAD
    fn process_interpolated_string_expression(
        &mut self,
        string: &mut InterpolatedStringExpression,
    ) {
        string.clear_whitespaces();
=======
    fn process_type_cast_expression(&mut self, type_cast: &mut TypeCastExpression) {
        type_cast.clear_whitespaces();
>>>>>>> 1e2018eb
    }

    fn process_prefix_expression(&mut self, _: &mut Prefix) {}

    fn process_type(&mut self, r#type: &mut Type) {
        match r#type {
            Type::True(token) | Type::False(token) | Type::Nil(token) => {
                if let Some(token) = token {
                    token.clear_whitespaces();
                }
            }
            _ => {}
        }
    }

    fn process_type_name(&mut self, type_name: &mut TypeName) {
        type_name.clear_whitespaces();
    }

    fn process_type_field(&mut self, type_field: &mut TypeField) {
        type_field.clear_whitespaces();
    }

    fn process_string_type(&mut self, string_type: &mut StringType) {
        string_type.clear_whitespaces();
    }

    fn process_array_type(&mut self, array: &mut ArrayType) {
        array.clear_whitespaces();
    }

    fn process_table_type(&mut self, table: &mut TableType) {
        table.clear_whitespaces();
    }

    fn process_expression_type(&mut self, expression_type: &mut ExpressionType) {
        expression_type.clear_whitespaces();
    }

    fn process_parenthese_type(&mut self, parenthese_type: &mut ParentheseType) {
        parenthese_type.clear_whitespaces();
    }

    fn process_function_type(&mut self, function_type: &mut FunctionType) {
        function_type.clear_whitespaces();
    }

    fn process_optional_type(&mut self, optional: &mut OptionalType) {
        optional.clear_whitespaces();
    }

    fn process_intersection_type(&mut self, intersection: &mut IntersectionType) {
        intersection.clear_whitespaces();
    }

    fn process_union_type(&mut self, union: &mut UnionType) {
        union.clear_whitespaces();
    }

    fn process_type_pack(&mut self, type_pack: &mut TypePack) {
        type_pack.clear_whitespaces();
    }

    fn process_generic_type_pack(&mut self, generic_type_pack: &mut GenericTypePack) {
        generic_type_pack.clear_whitespaces();
    }

    fn process_variadic_type_pack(&mut self, variadic_type_pack: &mut VariadicTypePack) {
        variadic_type_pack.clear_whitespaces();
    }
}

pub const REMOVE_SPACES_RULE_NAME: &str = "remove_spaces";

/// A rule that removes whitespaces associated with AST nodes.
#[derive(Debug, Default, PartialEq, Eq)]
pub struct RemoveSpaces {}

impl FlawlessRule for RemoveSpaces {
    fn flawless_process(&self, block: &mut Block, _: &Context) {
        let mut processor = RemoveWhitespacesProcessor::default();
        DefaultVisitor::visit_block(block, &mut processor);
    }
}

impl RuleConfiguration for RemoveSpaces {
    fn configure(&mut self, properties: RuleProperties) -> Result<(), RuleConfigurationError> {
        verify_no_rule_properties(&properties)?;
        Ok(())
    }

    fn get_name(&self) -> &'static str {
        REMOVE_SPACES_RULE_NAME
    }

    fn serialize_to_properties(&self) -> RuleProperties {
        RuleProperties::new()
    }
}

#[cfg(test)]
mod test {
    use super::*;
    use crate::{
        generator::{LuaGenerator, TokenBasedLuaGenerator},
        rules::{ContextBuilder, Rule},
        Parser, Resources,
    };

    use insta::assert_json_snapshot;

    fn new_rule() -> RemoveSpaces {
        RemoveSpaces::default()
    }

    #[test]
    fn serialize_default_rule() {
        let rule: Box<dyn Rule> = Box::new(new_rule());

        assert_json_snapshot!("default_remove_spaces", rule);
    }

    #[test]
    fn configure_with_extra_field_error() {
        let result = json5::from_str::<Box<dyn Rule>>(
            r#"{
            rule: 'remove_spaces',
            prop: "something",
        }"#,
        );
        pretty_assertions::assert_eq!(result.unwrap_err().to_string(), "unexpected field 'prop'");
    }

    #[test]
    fn remove_spaces_in_code() {
        let code = include_str!("../../tests/test_cases/spaces_and_comments.lua");

        let parser = Parser::default().preserve_tokens();

        let mut block = parser.parse(code).expect("unable to parse code");

        RemoveSpaces::default().flawless_process(
            &mut block,
            &ContextBuilder::new(".", &Resources::from_memory(), code).build(),
        );

        let mut generator = TokenBasedLuaGenerator::new(code);

        generator.write_block(&block);

        let code_output = &generator.into_string();

        insta::assert_snapshot!("remove_spaces_in_code", code_output);
    }
}<|MERGE_RESOLUTION|>--- conflicted
+++ resolved
@@ -149,16 +149,15 @@
         unary.clear_whitespaces();
     }
 
-<<<<<<< HEAD
     fn process_interpolated_string_expression(
         &mut self,
         string: &mut InterpolatedStringExpression,
     ) {
         string.clear_whitespaces();
-=======
+    }
+
     fn process_type_cast_expression(&mut self, type_cast: &mut TypeCastExpression) {
         type_cast.clear_whitespaces();
->>>>>>> 1e2018eb
     }
 
     fn process_prefix_expression(&mut self, _: &mut Prefix) {}
