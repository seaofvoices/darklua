use std::{fmt, str::FromStr};

use full_moon::{
    ast,
    tokenizer::{self, InterpolatedStringKind, Symbol, TokenType},
};

use crate::nodes::*;

#[derive(Debug, Default)]
pub(crate) struct AstConverter<'a> {
    hold_token_data: bool,
    work_stack: Vec<ConvertWork<'a>>,
    blocks: Vec<Block>,
    statements: Vec<Statement>,
    last_statements: Vec<LastStatement>,
    expressions: Vec<Expression>,
    prefixes: Vec<Prefix>,
    arguments: Vec<Arguments>,
    variables: Vec<Variable>,
    types: Vec<Type>,
    function_return_types: Vec<FunctionReturnType>,
    variadic_type_packs: Vec<VariadicTypePack>,
    generic_type_packs: Vec<GenericTypePack>,
    type_parameters: Vec<TypeParameters>,
    type_packs: Vec<TypePack>,
}

impl<'a> AstConverter<'a> {
    pub(crate) fn new(hold_token_data: bool) -> Self {
        Self {
            hold_token_data,
            ..Default::default()
        }
    }

    #[inline]
    fn push_work(&mut self, work: impl Into<ConvertWork<'a>>) {
        self.work_stack.push(work.into());
    }

    #[inline]
    fn pop_block(&mut self) -> Result<Block, ConvertError> {
        self.blocks
            .pop()
            .ok_or(ConvertError::InternalStack { kind: "Block" })
    }

    #[inline]
    fn pop_statement(&mut self) -> Result<Statement, ConvertError> {
        self.statements
            .pop()
            .ok_or(ConvertError::InternalStack { kind: "Statement" })
    }

    #[inline]
    fn pop_statements(&mut self, n: usize) -> Result<Vec<Statement>, ConvertError> {
        std::iter::repeat_with(|| self.pop_statement())
            .take(n)
            .collect()
    }

    #[inline]
    fn pop_last_statement(&mut self) -> Result<LastStatement, ConvertError> {
        self.last_statements
            .pop()
            .ok_or(ConvertError::InternalStack {
                kind: "LastStatement",
            })
    }

    #[inline]
    fn pop_expression(&mut self) -> Result<Expression, ConvertError> {
        self.expressions
            .pop()
            .ok_or(ConvertError::InternalStack { kind: "Expression" })
    }

    #[inline]
    fn pop_expressions(&mut self, n: usize) -> Result<Vec<Expression>, ConvertError> {
        std::iter::repeat_with(|| self.pop_expression())
            .take(n)
            .collect()
    }

    #[inline]
    fn pop_prefix(&mut self) -> Result<Prefix, ConvertError> {
        self.prefixes
            .pop()
            .ok_or(ConvertError::InternalStack { kind: "Prefix" })
    }

    #[inline]
    fn pop_variable(&mut self) -> Result<Variable, ConvertError> {
        self.variables
            .pop()
            .ok_or(ConvertError::InternalStack { kind: "Variable" })
    }

    #[inline]
    fn pop_variables(&mut self, n: usize) -> Result<Vec<Variable>, ConvertError> {
        std::iter::repeat_with(|| self.pop_variable())
            .take(n)
            .collect()
    }

    #[inline]
    fn pop_arguments(&mut self) -> Result<Arguments, ConvertError> {
        self.arguments
            .pop()
            .ok_or(ConvertError::InternalStack { kind: "Arguments" })
    }

    #[inline]
    fn pop_type(&mut self) -> Result<Type, ConvertError> {
        self.types
            .pop()
            .ok_or(ConvertError::InternalStack { kind: "Type" })
    }

    #[inline]
    fn pop_variadic_type_pack(&mut self) -> Result<VariadicTypePack, ConvertError> {
        self.variadic_type_packs
            .pop()
            .ok_or(ConvertError::InternalStack {
                kind: "VariadicTypePack",
            })
    }

    #[inline]
    fn pop_generic_type_pack(&mut self) -> Result<GenericTypePack, ConvertError> {
        self.generic_type_packs
            .pop()
            .ok_or(ConvertError::InternalStack {
                kind: "GenericTypePack",
            })
    }

    #[inline]
    fn pop_function_return_type(&mut self) -> Result<FunctionReturnType, ConvertError> {
        self.function_return_types
            .pop()
            .ok_or(ConvertError::InternalStack {
                kind: "FunctionReturnType",
            })
    }

    #[inline]
    fn pop_type_parameters(&mut self) -> Result<TypeParameters, ConvertError> {
        self.type_parameters
            .pop()
            .ok_or(ConvertError::InternalStack {
                kind: "TypeParameters",
            })
    }

    #[inline]
    fn pop_type_pack(&mut self) -> Result<TypePack, ConvertError> {
        self.type_packs
            .pop()
            .ok_or(ConvertError::InternalStack { kind: "TypePack" })
    }

    pub(crate) fn convert(&mut self, ast: &'a ast::Ast) -> Result<Block, ConvertError> {
        self.push_work(ast.nodes());

        while let Some(work) = self.work_stack.pop() {
            match work {
                ConvertWork::PushVariable(variable) => {
                    self.variables.push(variable);
                }
                ConvertWork::PushExpression(expression) => {
                    self.expressions.push(expression);
                }
                ConvertWork::PushType(r#type) => {
                    self.types.push(r#type);
                }
                ConvertWork::Block(block) => {
                    self.work_stack.push(ConvertWork::MakeBlock { block });
                    for stmt in block.stmts() {
                        self.push_work(stmt);
                    }
                    if let Some(last) = block.last_stmt() {
                        self.push_work(last);
                    }
                }
                ConvertWork::Statement(statement) => self.convert_statement(statement)?,
                ConvertWork::LastStatement(last_statement) => match last_statement {
                    ast::LastStmt::Break(token) => {
                        self.last_statements.push(if self.hold_token_data {
                            LastStatement::Break(Some(self.convert_token(token)?))
                        } else {
                            LastStatement::new_break()
                        });
                    }
                    ast::LastStmt::Continue(token) => {
                        self.last_statements.push(if self.hold_token_data {
                            LastStatement::Continue(Some(self.convert_token(token)?))
                        } else {
                            LastStatement::new_continue()
                        });
                    }
                    ast::LastStmt::Return(return_statement) => {
                        self.work_stack.push(ConvertWork::MakeReturn {
                            statement: return_statement,
                        });
                        for expression in return_statement.returns().iter() {
                            self.push_work(expression);
                        }
                    }
                    _ => {
                        return Err(ConvertError::LastStatement {
                            statement: last_statement.to_string(),
                        })
                    }
                },
                ConvertWork::Expression(expression) => self.convert_expression(expression)?,
                ConvertWork::Prefix(prefix) => match prefix {
                    ast::Prefix::Expression(expression) => {
                        self.work_stack
                            .push(ConvertWork::MakePrefixFromExpression { prefix });
                        self.push_work(expression);
                    }
                    ast::Prefix::Name(name) => {
                        self.prefixes
                            .push(self.convert_token_to_identifier(name)?.into());
                    }
                    _ => {
                        return Err(ConvertError::Prefix {
                            prefix: prefix.to_string(),
                        })
                    }
                },
                ConvertWork::Arguments(arguments) => match arguments {
                    ast::FunctionArgs::Parentheses {
                        parentheses,
                        arguments,
                    } => {
                        self.work_stack
                            .push(ConvertWork::MakeArgumentsFromExpressions {
                                parentheses,
                                arguments,
                            });
                        for value in arguments.iter() {
                            self.push_work(value);
                        }
                    }
                    ast::FunctionArgs::String(string) => {
                        self.arguments
                            .push(self.convert_string_expression(string)?.into());
                    }
                    ast::FunctionArgs::TableConstructor(table) => {
                        self.work_stack
                            .push(ConvertWork::MakeArgumentsFromTableEntries { table });

                        self.convert_table(table)?;
                    }
                    _ => {
                        return Err(ConvertError::FunctionArguments {
                            arguments: arguments.to_string(),
                        })
                    }
                },
                ConvertWork::TypeInfo(type_info) => self.convert_type_info(type_info)?,
                ConvertWork::MakeBlock { block } => {
                    let mut new_block = Block::new(
                        self.pop_statements(block.stmts().count())?,
                        block
                            .last_stmt()
                            .map(|_| self.pop_last_statement())
                            .transpose()?,
                    );

                    if self.hold_token_data {
                        let semicolons = block
                            .stmts_with_semicolon()
                            .map(|(_, token)| {
                                token
                                    .as_ref()
                                    .map(|token| self.convert_token(token))
                                    .transpose()
                            })
                            .collect::<Result<Vec<_>, _>>()?;
                        let last_semicolon =
                            block.last_stmt_with_semicolon().and_then(|(_, semicolon)| {
                                semicolon.as_ref().map(|token| self.convert_token(token))
                            });

                        new_block.set_tokens(BlockTokens {
                            semicolons,
                            last_semicolon: last_semicolon.transpose()?,
                            final_token: None,
                        });
                    };

                    self.blocks.push(new_block);
                }
                ConvertWork::MakeDoStatement { statement } => {
                    let block = self.pop_block()?;
                    let mut do_statement = DoStatement::new(block);
                    if self.hold_token_data {
                        do_statement.set_tokens(DoTokens {
                            r#do: self.convert_token(statement.do_token())?,
                            end: self.convert_token(statement.end_token())?,
                        })
                    }
                    self.statements.push(do_statement.into());
                }
                ConvertWork::MakeReturn { statement } => {
                    let mut return_statement =
                        ReturnStatement::new(self.pop_expressions(statement.returns().len())?);
                    if self.hold_token_data {
                        let commas = self.extract_tokens_from_punctuation(statement.returns())?;
                        return_statement.set_tokens(ReturnTokens {
                            r#return: self.convert_token(statement.token())?,
                            commas,
                        });
                    }
                    self.last_statements.push(return_statement.into());
                }
                ConvertWork::MakeBinaryExpression { operator } => {
                    let left = self.pop_expression()?;
                    let right = self.pop_expression()?;
                    let mut binary =
                        BinaryExpression::new(self.convert_binop(operator)?, left, right);
                    if self.hold_token_data {
                        binary.set_token(self.convert_token(get_binary_operator_token(operator)?)?);
                    }
                    self.expressions.push(binary.into());
                }
                ConvertWork::MakeUnaryExpression { operator } => {
                    let mut unary =
                        UnaryExpression::new(self.convert_unop(operator)?, self.pop_expression()?);
                    if self.hold_token_data {
                        unary.set_token(self.convert_token(get_unary_operator_token(operator)?)?);
                    }
                    self.expressions.push(unary.into());
                }
                ConvertWork::MakeParentheseExpression { contained_span } => {
                    let mut parenthese = ParentheseExpression::new(self.pop_expression()?);
                    if self.hold_token_data {
                        let (left_parenthese, right_parenthese) =
                            self.extract_contained_span_tokens(contained_span)?;
                        parenthese.set_tokens(ParentheseTokens {
                            left_parenthese,
                            right_parenthese,
                        });
                    }
                    self.expressions.push(parenthese.into());
                }
                ConvertWork::MakeIfExpression { if_expression } => {
                    let condition = self.pop_expression()?;
                    let result = self.pop_expression()?;
                    let else_expression = self.pop_expression()?;

                    let mut value = IfExpression::new(condition, result, else_expression);

                    if let Some(elseifs) = if_expression.else_if_expressions() {
                        for elseif in elseifs.iter() {
                            let elseif_condition = self.pop_expression()?;
                            let elseif_expression = self.pop_expression()?;
                            let mut branch =
                                ElseIfExpressionBranch::new(elseif_condition, elseif_expression);
                            if self.hold_token_data {
                                branch.set_tokens(ElseIfExpressionBranchTokens {
                                    elseif: self.convert_token(elseif.else_if_token())?,
                                    then: self.convert_token(elseif.then_token())?,
                                });
                            }
                            value.push_branch(branch);
                        }
                    }

                    if self.hold_token_data {
                        value.set_tokens(IfExpressionTokens {
                            r#if: self.convert_token(if_expression.if_token())?,
                            then: self.convert_token(if_expression.then_token())?,
                            r#else: self.convert_token(if_expression.else_token())?,
                        });
                    }

                    self.expressions.push(value.into());
                }
                ConvertWork::MakeInterpolatedString {
                    interpolated_string,
                } => {
                    let mut segments = Vec::new();
                    let mut segments_iter = interpolated_string.segments().peekable();

                    while let Some(segment) = segments_iter.next() {
                        let literal = &segment.literal;
                        if let Some(segment) = self.convert_string_interpolation_segment(literal)? {
                            segments.push(segment.into());
                        }

                        let expression = self.pop_expression()?;
                        let mut value_segment = ValueSegment::new(expression);

                        if self.hold_token_data {
                            let mut opening_brace = Token::new_with_line(
                                literal.end_position().bytes().saturating_sub(1),
                                literal.end_position().bytes(),
                                literal.end_position().line(),
                            );

                            for trivia_token in literal.trailing_trivia() {
                                opening_brace
                                    .push_trailing_trivia(self.convert_trivia(trivia_token)?);
                            }

                            let next_literal = segments_iter
                                .peek()
                                .map(|next_segment| &next_segment.literal)
                                .unwrap_or(interpolated_string.last_string());

                            let start_position = next_literal.start_position().bytes();
                            let closing_brace = Token::new_with_line(
                                start_position,
                                start_position + 1,
                                next_literal.start_position().line(),
                            );

                            value_segment.set_tokens(ValueSegmentTokens {
                                opening_brace,
                                closing_brace,
                            });
                        }

                        segments.push(value_segment.into());
                    }

                    if let Some(segment) = self
                        .convert_string_interpolation_segment(interpolated_string.last_string())?
                    {
                        segments.push(segment.into());
                    }

                    let mut value = InterpolatedStringExpression::new(segments);

                    if self.hold_token_data {
                        let last = interpolated_string.last_string();
                        let first = interpolated_string
                            .segments()
                            .next()
                            .map(|segment| &segment.literal)
                            .unwrap_or(last);

                        let (opening_tick, closing_tick) = match first.token_type() {
                            TokenType::InterpolatedString { literal: _, kind } => match kind {
                                InterpolatedStringKind::Begin | InterpolatedStringKind::Simple => {
                                    let start_position = first.start_position().bytes();
                                    let mut start_token = Token::new_with_line(
                                        start_position,
                                        start_position + 1,
                                        first.start_position().line(),
                                    );
                                    let end_position = last.end_position().bytes();
                                    let mut end_token = Token::new_with_line(
                                        end_position.saturating_sub(1),
                                        end_position,
                                        last.end_position().line(),
                                    );

                                    for trivia_token in first.leading_trivia() {
                                        start_token.push_leading_trivia(
                                            self.convert_trivia(trivia_token)?,
                                        );
                                    }

                                    for trivia_token in last.trailing_trivia() {
                                        end_token.push_trailing_trivia(
                                            self.convert_trivia(trivia_token)?,
                                        );
                                    }
                                    (start_token, end_token)
                                }
                                InterpolatedStringKind::Middle | InterpolatedStringKind::End => {
                                    return Err(ConvertError::InterpolatedString {
                                        string: interpolated_string.to_string(),
                                    })
                                }
                            },
                            _ => {
                                return Err(ConvertError::InterpolatedString {
                                    string: interpolated_string.to_string(),
                                })
                            }
                        };

                        let tokens = InterpolatedStringTokens {
                            opening_tick,
                            closing_tick,
                        };
                        value.set_tokens(tokens);
                    }

                    self.expressions.push(value.into());
                }
                ConvertWork::MakeFunctionExpression { body, token } => {
                    let builder =
                        self.convert_function_body_attributes(body, self.convert_token(token)?)?;

                    self.expressions
                        .push(builder.into_function_expression().into());
                }
                ConvertWork::MakeRepeatStatement { statement } => {
                    let mut repeat_statement =
                        RepeatStatement::new(self.pop_block()?, self.pop_expression()?);
                    if self.hold_token_data {
                        repeat_statement.set_tokens(RepeatTokens {
                            repeat: self.convert_token(statement.repeat_token())?,
                            until: self.convert_token(statement.until_token())?,
                        });
                    }
                    self.statements.push(repeat_statement.into());
                }
                ConvertWork::MakeWhileStatement { statement } => {
                    let block = self.pop_block()?;
                    let mut while_statement = WhileStatement::new(block, self.pop_expression()?);
                    if self.hold_token_data {
                        while_statement.set_tokens(WhileTokens {
                            r#while: self.convert_token(statement.while_token())?,
                            r#do: self.convert_token(statement.do_token())?,
                            end: self.convert_token(statement.end_token())?,
                        });
                    }
                    self.statements.push(while_statement.into());
                }
                ConvertWork::MakeNumericForStatement { statement } => {
                    let typed_identifier = self.convert_typed_identifier(
                        statement.index_variable(),
                        statement.type_specifier(),
                    )?;

                    let block = self.pop_block()?;
                    let start = self.pop_expression()?;
                    let end = self.pop_expression()?;
                    let step = statement
                        .step()
                        .map(|_| self.pop_expression())
                        .transpose()?;

                    let mut numeric_for =
                        NumericForStatement::new(typed_identifier, start, end, step, block);

                    if self.hold_token_data {
                        numeric_for.set_tokens(NumericForTokens {
                            r#for: self.convert_token(statement.for_token())?,
                            equal: self.convert_token(statement.equal_token())?,
                            r#do: self.convert_token(statement.do_token())?,
                            end: self.convert_token(statement.end_token())?,
                            end_comma: self.convert_token(statement.start_end_comma())?,
                            step_comma: statement
                                .end_step_comma()
                                .map(|token| self.convert_token(token))
                                .transpose()?,
                        });
                    }
                    self.statements.push(numeric_for.into());
                }
                ConvertWork::MakeGenericForStatement { statement } => {
                    let block = self.pop_block()?;
                    let identifiers = statement
                        .names()
                        .iter()
                        .zip(statement.type_specifiers())
                        .map(|(name, type_specifier)| {
                            self.convert_typed_identifier(name, type_specifier)
                        })
                        .collect::<Result<Vec<_>, _>>()?;
                    let mut generic_for = GenericForStatement::new(
                        identifiers,
                        self.pop_expressions(statement.expressions().len())?,
                        block,
                    );
                    if self.hold_token_data {
                        generic_for.set_tokens(GenericForTokens {
                            r#for: self.convert_token(statement.for_token())?,
                            r#in: self.convert_token(statement.in_token())?,
                            r#do: self.convert_token(statement.do_token())?,
                            end: self.convert_token(statement.end_token())?,
                            identifier_commas: self
                                .extract_tokens_from_punctuation(statement.names())?,
                            value_commas: self
                                .extract_tokens_from_punctuation(statement.expressions())?,
                        });
                    }
                    self.statements.push(generic_for.into());
                }
                ConvertWork::MakeFunctionDeclaration { statement } => {
                    let builder = self.convert_function_body_attributes(
                        statement.body(),
                        self.convert_token(statement.function_token())?,
                    )?;
                    let name = self.convert_function_name(statement.name())?;

                    self.statements
                        .push(builder.into_function_statement(name).into());
                }
                ConvertWork::MakeFunctionCallStatement { call } => {
                    let call = self.make_function_call(call)?;
                    self.statements.push(call.into());
                }
                ConvertWork::MakePrefixFromExpression { prefix } => match self.pop_expression()? {
                    Expression::Parenthese(parenthese) => {
                        self.prefixes.push(Prefix::Parenthese(*parenthese));
                    }
                    _ => {
                        return Err(ConvertError::Prefix {
                            prefix: prefix.to_string(),
                        })
                    }
                },
                ConvertWork::MakeTypeDeclarationStatement {
                    type_declaration,
                    export_token,
                } => {
                    let mut declaration = TypeDeclarationStatement::new(
                        self.convert_token_to_identifier(type_declaration.type_name())?,
                        self.pop_type()?,
                    );

                    if export_token.is_some() {
                        declaration.set_exported();
                    }

                    if let Some(generics) = type_declaration.generics() {
                        let mut type_variables = Vec::new();
                        let mut generic_type_packs = Vec::new();
                        let mut type_variables_with_default = Vec::new();
                        let mut generic_type_packs_with_default = Vec::new();

                        for parameter in generics.generics() {
                            match parameter.parameter() {
                                ast::types::GenericParameterInfo::Name(token) => {
                                    let name = self.convert_token_to_identifier(token)?;

                                    if let Some(default_type) = parameter
                                        .default_type()
                                        .map(|_| self.pop_type())
                                        .transpose()?
                                    {
                                        type_variables_with_default.push(if self.hold_token_data {
                                            let equal_token =
                                                parameter.equals().ok_or_else(|| {
                                                    ConvertError::GenericDeclaration {
                                                        generics: generics.to_string(),
                                                    }
                                                })?;
                                            (
                                                name,
                                                default_type,
                                                Some(self.convert_token(equal_token)?),
                                            )
                                        } else {
                                            (name, default_type, None)
                                        });
                                    } else {
                                        type_variables
                                            .push(self.convert_token_to_identifier(token)?);
                                    }
                                }
                                ast::types::GenericParameterInfo::Variadic { name, ellipse } => {
                                    let mut generic_pack = GenericTypePack::new(
                                        self.convert_token_to_identifier(name)?,
                                    );

                                    if self.hold_token_data {
                                        generic_pack.set_token(self.convert_token(ellipse)?);
                                    }

                                    use ast::types::TypeInfo;

                                    if let Some(default_type) = parameter
                                        .default_type()
                                        .map(|default_type| {
                                            if is_variadic_type(default_type).is_some() {
                                                self.pop_variadic_type_pack()
                                                    .map(GenericTypePackDefault::from)
                                            } else {
                                                match default_type {
                                                    TypeInfo::GenericPack { .. } => self
                                                        .pop_generic_type_pack()
                                                        .map(GenericTypePackDefault::from),
                                                    TypeInfo::VariadicPack { .. } => self
                                                        .pop_variadic_type_pack()
                                                        .map(GenericTypePackDefault::from),
                                                    TypeInfo::Tuple { .. } => self
                                                        .pop_type_pack()
                                                        .map(GenericTypePackDefault::from),
                                                    _ => Err(ConvertError::GenericDeclaration {
                                                        generics: generics.to_string(),
                                                    }),
                                                }
                                            }
                                        })
                                        .transpose()?
                                    {
                                        let mut generic_pack_with_default =
                                            GenericTypePackWithDefault::new(
                                                generic_pack,
                                                default_type,
                                            );

                                        if self.hold_token_data {
                                            let equal_token =
                                                parameter.equals().ok_or_else(|| {
                                                    ConvertError::GenericDeclaration {
                                                        generics: generics.to_string(),
                                                    }
                                                })?;
                                            generic_pack_with_default
                                                .set_token(self.convert_token(equal_token)?);
                                        }

                                        generic_type_packs_with_default
                                            .push(generic_pack_with_default);
                                    } else {
                                        generic_type_packs.push(generic_pack)
                                    }
                                }
                                _ => {
                                    return Err(ConvertError::GenericDeclaration {
                                        generics: generics.to_string(),
                                    })
                                }
                            }
                        }

                        let mut type_variable_iter = type_variables.into_iter();
                        let mut type_variable_with_default_iter = type_variables_with_default
                            .into_iter()
                            .map(|(variable, default, token)| {
                                let mut type_variable =
                                    TypeVariableWithDefault::new(variable, default);

                                if let Some(token) = token {
                                    type_variable.set_token(token);
                                }

                                type_variable
                            });
                        let mut generic_type_packs_iter = generic_type_packs.into_iter();
                        let mut generic_type_packs_with_default_iter =
                            generic_type_packs_with_default.into_iter();

                        let mut generic_parameters = type_variable_iter
                            .next()
                            .map(GenericParametersWithDefaults::from_type_variable)
                            .or_else(|| {
                                type_variable_with_default_iter.next().map(
                                    GenericParametersWithDefaults::from_type_variable_with_default,
                                )
                            })
                            .or_else(|| {
                                generic_type_packs_iter
                                    .next()
                                    .map(GenericParametersWithDefaults::from_generic_type_pack)
                            })
                            .or_else(|| {
                                generic_type_packs_with_default_iter
                                    .next()
                                    .map(GenericParametersWithDefaults::from_generic_type_pack_with_default)
                            })
                            .ok_or_else(|| ConvertError::GenericDeclaration {
                                generics: generics.to_string(),
                            })?;

                        for type_variable in type_variable_iter {
                            generic_parameters.push_type_variable(type_variable);
                        }

                        for type_variable_with_default in type_variable_with_default_iter {
                            if !generic_parameters
                                .push_type_variable_with_default(type_variable_with_default)
                            {
                                return Err(ConvertError::GenericDeclaration {
                                    generics: generics.to_string(),
                                });
                            }
                        }

                        for generic_type_pack in generic_type_packs_iter {
                            if !generic_parameters.push_generic_type_pack(generic_type_pack) {
                                return Err(ConvertError::GenericDeclaration {
                                    generics: generics.to_string(),
                                });
                            }
                        }

                        for generic_type_pack_with_default in generic_type_packs_with_default_iter {
                            generic_parameters.push_generic_type_pack_with_default(
                                generic_type_pack_with_default,
                            );
                        }

                        if self.hold_token_data {
                            let (opening_list, closing_list) =
                                self.extract_contained_span_tokens(generics.arrows())?;
                            generic_parameters.set_tokens(GenericParametersTokens {
                                opening_list,
                                closing_list,
                                commas: self
                                    .extract_tokens_from_punctuation(generics.generics())?,
                            });
                        }

                        declaration.set_generic_parameters(generic_parameters);
                    }

                    if self.hold_token_data {
                        declaration.set_tokens(TypeDeclarationTokens {
                            r#type: self.convert_token(type_declaration.type_token())?,
                            equal: self.convert_token(type_declaration.equal_token())?,
                            export: export_token
                                .map(|token| self.convert_token(token))
                                .transpose()?,
                        });
                    }
                    self.statements.push(declaration.into());
                }
                ConvertWork::MakeFunctionCallExpression { call } => {
                    let call = self.make_function_call(call)?;
                    self.expressions.push(call.into());
                }
                ConvertWork::MakeLocalFunctionStatement { statement } => {
                    let builder = self.convert_function_body_attributes(
                        statement.body(),
                        self.convert_token(statement.function_token())?,
                    )?;
                    let mut name = Identifier::new(statement.name().token().to_string());
                    let mut local_token = None;

                    if self.hold_token_data {
                        name.set_token(self.convert_token(statement.name())?);
                        local_token = Some(self.convert_token(statement.local_token())?);
                    }

                    self.statements.push(
                        builder
                            .into_local_function_statement(name, local_token)
                            .into(),
                    );
                }
                ConvertWork::MakeLocalAssignStatement { statement } => {
                    let variables = statement
                        .names()
                        .iter()
                        .zip(statement.type_specifiers())
                        .map(|(token_ref, type_specifier)| {
                            self.convert_typed_identifier(token_ref, type_specifier)
                        })
                        .collect::<Result<Vec<_>, _>>()?;

                    let mut local_assign = LocalAssignStatement::new(
                        variables,
                        self.pop_expressions(statement.expressions().len())?,
                    );

                    if self.hold_token_data {
                        local_assign.set_tokens(LocalAssignTokens {
                            local: self.convert_token(statement.local_token())?,
                            equal: statement
                                .equal_token()
                                .map(|token| self.convert_token(token))
                                .transpose()?,
                            variable_commas: self
                                .extract_tokens_from_punctuation(statement.names())?,
                            value_commas: self
                                .extract_tokens_from_punctuation(statement.expressions())?,
                        })
                    }
                    self.statements.push(local_assign.into());
                }
                ConvertWork::MakeArgumentsFromExpressions {
                    arguments,
                    parentheses,
                } => {
                    let mut tuple = TupleArguments::new(self.pop_expressions(arguments.len())?);
                    if self.hold_token_data {
                        let (opening_parenthese, closing_parenthese) =
                            self.extract_contained_span_tokens(parentheses)?;
                        tuple.set_tokens(TupleArgumentsTokens {
                            opening_parenthese,
                            closing_parenthese,
                            commas: self.extract_tokens_from_punctuation(arguments)?,
                        })
                    }
                    self.arguments.push(tuple.into());
                }
                ConvertWork::MakeArgumentsFromTableEntries { table } => {
                    let expression = self.make_table_expression(table)?;
                    self.arguments.push(expression.into());
                }
                ConvertWork::MakeTableExpression { table } => {
                    let expression = self.make_table_expression(table)?;
                    self.expressions.push(expression.into());
                }
                ConvertWork::MakeAssignStatement { statement } => {
                    let variables = self.pop_variables(statement.variables().len())?;
                    let values = self.pop_expressions(statement.expressions().len())?;
                    let mut assignment = AssignStatement::new(variables, values);
                    if self.hold_token_data {
                        assignment.set_tokens(AssignTokens {
                            equal: self.convert_token(statement.equal_token())?,
                            variable_commas: self
                                .extract_tokens_from_punctuation(statement.variables())?,
                            value_commas: self
                                .extract_tokens_from_punctuation(statement.expressions())?,
                        });
                    }
                    self.statements.push(assignment.into());
                }
                ConvertWork::MakeVariable { variable } => {
                    let prefix = self.make_prefix_with_suffixes(variable.suffixes())?;
                    let variable = match prefix {
                        Prefix::Identifier(name) => Variable::Identifier(name),
                        Prefix::Field(field) => Variable::Field(field),
                        Prefix::Index(index) => Variable::Index(index),
                        Prefix::Call(_) | Prefix::Parenthese(_) => {
                            return Err(ConvertError::Variable {
                                variable: variable.to_string(),
                            })
                        }
                    };
                    self.variables.push(variable);
                }
                ConvertWork::MakePrefixExpression { variable } => {
                    let prefix = self.make_prefix_with_suffixes(variable.suffixes())?;
                    self.expressions.push(prefix.into());
                }
                ConvertWork::MakeCompoundAssignStatement { statement } => {
                    let variable = self.pop_variable()?;
                    let value = self.pop_expression()?;
                    let mut assignment = CompoundAssignStatement::new(
                        self.convert_compound_op(statement.compound_operator())?,
                        variable,
                        value,
                    );
                    if self.hold_token_data {
                        assignment.set_tokens(CompoundAssignTokens {
                            operator: self.convert_token(get_compound_operator_token(
                                statement.compound_operator(),
                            )?)?,
                        });
                    }
                    self.statements.push(assignment.into());
                }
                ConvertWork::MakeIfStatement { statement } => {
                    let condition = self.pop_expression()?;
                    let block = self.pop_block()?;
                    let mut if_statement = IfStatement::create(condition, block);
                    if let Some(elseifs) = statement.else_if() {
                        for else_if in elseifs {
                            let elseif_condition = self.pop_expression()?;
                            let elseif_block = self.pop_block()?;
                            let mut branch = IfBranch::new(elseif_condition, elseif_block);
                            if self.hold_token_data {
                                branch.set_tokens(IfBranchTokens {
                                    elseif: self.convert_token(else_if.else_if_token())?,
                                    then: self.convert_token(else_if.then_token())?,
                                });
                            }
                            if_statement.push_branch(branch);
                        }
                    }
                    if statement.else_block().is_some() {
                        if_statement.set_else_block(self.pop_block()?);
                    }
                    if self.hold_token_data {
                        if_statement.set_tokens(IfStatementTokens {
                            r#if: self.convert_token(statement.if_token())?,
                            then: self.convert_token(statement.then_token())?,
                            end: self.convert_token(statement.end_token())?,
                            r#else: statement
                                .else_token()
                                .map(|token| self.convert_token(token))
                                .transpose()?,
                        })
                    }
                    self.statements.push(if_statement.into());
                }
                ConvertWork::MakeFunctionReturnType { type_info } => {
                    use ast::types::TypeInfo;

                    let return_type = if is_variadic_type(type_info).is_some() {
                        self.pop_variadic_type_pack()?.into()
                    } else {
                        match type_info {
                            TypeInfo::Tuple { .. } => self.pop_type_pack()?.into(),
                            TypeInfo::GenericPack { .. } => self.pop_generic_type_pack()?.into(),
                            _ => self.pop_type()?.into(),
                        }
                    };

                    self.function_return_types.push(return_type);
                }
                ConvertWork::MakeVariadicTypePack { ellipse } => {
                    let mut variadic_type_pack = VariadicTypePack::new(self.pop_type()?);

                    if self.hold_token_data {
                        variadic_type_pack.set_token(self.convert_token(ellipse)?);
                    }

                    self.variadic_type_packs.push(variadic_type_pack);
                }
                ConvertWork::MakeArrayType { braces } => {
                    let mut array_type = ArrayType::new(self.pop_type()?);

                    if self.hold_token_data {
                        let (opening_brace, closing_brace) =
                            self.extract_contained_span_tokens(braces)?;

                        array_type.set_tokens(ArrayTypeTokens {
                            opening_brace,
                            closing_brace,
                        })
                    }

                    self.types.push(array_type.into());
                }
                ConvertWork::MakeOptionalType { question_mark } => {
                    let mut optional_type = OptionalType::new(self.pop_type()?);

                    if self.hold_token_data {
                        optional_type.set_token(self.convert_token(question_mark)?);
                    }

                    self.types.push(optional_type.into());
                }
                ConvertWork::MakeIntersectionType { operator } => {
                    let left_type = self.pop_type()?;
                    let right_type = self.pop_type()?;

                    let mut intersection_type = IntersectionType::new(left_type, right_type);

                    if self.hold_token_data {
                        intersection_type.set_token(self.convert_token(operator)?);
                    }

                    self.types.push(intersection_type.into());
                }
                ConvertWork::MakeUnionType { operator } => {
                    let left_type = self.pop_type()?;
                    let right_type = self.pop_type()?;

                    let mut union_type = UnionType::new(left_type, right_type);

                    if self.hold_token_data {
                        union_type.set_token(self.convert_token(operator)?);
                    }

                    self.types.push(union_type.into());
                }
                ConvertWork::MakeTableType { braces, fields } => {
                    let mut table_type = TableType::default();

                    for field in fields {
                        use ast::types::TypeFieldKey;

                        match field.key() {
                            TypeFieldKey::Name(property_name) => {
                                let mut property_type = TablePropertyType::new(
                                    self.convert_token_to_identifier(property_name)?,
                                    self.pop_type()?,
                                );

                                if self.hold_token_data {
                                    property_type
                                        .set_token(self.convert_token(field.colon_token())?);
                                }

                                table_type.push_property(property_type);
                            }
                            TypeFieldKey::IndexSignature { brackets, .. } => {
                                let mut indexer_type =
                                    TableIndexerType::new(self.pop_type()?, self.pop_type()?);

                                if self.hold_token_data {
                                    let (opening_bracket, closing_bracket) =
                                        self.extract_contained_span_tokens(brackets)?;

                                    indexer_type.set_tokens(TableIndexTypeTokens {
                                        opening_bracket,
                                        closing_bracket,
                                        colon: self.convert_token(field.colon_token())?,
                                    })
                                }

                                table_type.set_indexer_type(indexer_type);
                            }
                            key => {
                                return Err(ConvertError::TableTypeProperty {
                                    property: key.to_string(),
                                });
                            }
                        }
                    }

                    if self.hold_token_data {
                        let (opening_brace, closing_brace) =
                            self.extract_contained_span_tokens(braces)?;

                        table_type.set_tokens(TableTypeTokens {
                            opening_brace,
                            closing_brace,
                            separators: self.extract_tokens_from_punctuation(fields)?,
                        })
                    }

                    self.types.push(table_type.into());
                }
                ConvertWork::MakeExpressionType {
                    typeof_token,
                    parentheses,
                } => {
                    let mut expression_type = ExpressionType::new(self.pop_expression()?);

                    if self.hold_token_data {
                        let (opening_parenthese, closing_parenthese) =
                            self.extract_contained_span_tokens(parentheses)?;

                        expression_type.set_tokens(ExpressionTypeTokens {
                            r#typeof: self.convert_token(typeof_token)?,
                            opening_parenthese,
                            closing_parenthese,
                        });
                    }

                    self.types.push(expression_type.into());
                }
                ConvertWork::MakeFunctionType {
                    generics,
                    parentheses,
                    arguments,
                    arrow,
                } => {
                    let mut function_type = FunctionType::new(self.pop_function_return_type()?);

                    for argument in arguments {
                        use ast::types::TypeInfo;

                        if is_variadic_type(argument.type_info()).is_some() {
                            function_type.set_variadic_type(self.pop_variadic_type_pack()?);
                        } else {
                            match argument.type_info() {
                                TypeInfo::Variadic { .. } | TypeInfo::VariadicPack { .. } => {
                                    function_type.set_variadic_type(self.pop_variadic_type_pack()?);
                                }
                                TypeInfo::GenericPack { .. } => {
                                    function_type.set_variadic_type(self.pop_generic_type_pack()?);
                                }
                                _ => {
                                    let mut argument_type =
                                        FunctionArgumentType::new(self.pop_type()?);

                                    if let Some((name, colon)) = argument.name() {
                                        argument_type
                                            .set_name(self.convert_token_to_identifier(name)?);

                                        if self.hold_token_data {
                                            argument_type.set_token(self.convert_token(colon)?);
                                        }
                                    }

                                    function_type.push_argument(argument_type);
                                }
                            };
                        }
                    }

                    if let Some(generics) = generics {
                        let generic_parameters = self.convert_generic_type_parameters(generics)?;

                        function_type.set_generic_parameters(generic_parameters);
                    }

                    if self.hold_token_data {
                        let (opening_parenthese, closing_parenthese) =
                            self.extract_contained_span_tokens(parentheses)?;

                        function_type.set_tokens(FunctionTypeTokens {
                            opening_parenthese,
                            closing_parenthese,
                            arrow: self.convert_token(arrow)?,
                            commas: self.extract_tokens_from_punctuation(arguments)?,
                        });
                    }

                    self.types.push(function_type.into());
                }
                ConvertWork::MakeGenericType { base, module } => {
                    let type_name = TypeName::new(self.convert_token_to_identifier(base)?)
                        .with_type_parameters(self.pop_type_parameters()?);

                    self.types
                        .push(if let Some((module, punctuation)) = module {
                            let mut type_field = TypeField::new(
                                self.convert_token_to_identifier(module)?,
                                type_name,
                            );

                            if self.hold_token_data {
                                type_field.set_token(self.convert_token(punctuation)?);
                            }

                            type_field.into()
                        } else {
                            type_name.into()
                        });
                }
                ConvertWork::MakeTypeParameters { arrows, generics } => {
                    use ast::types::TypeInfo;

                    let mut parameters = generics
                        .iter()
                        .map(|type_parameter| {
                            if is_variadic_type(type_parameter).is_some() {
                                self.pop_variadic_type_pack().map(TypeParameter::from)
                            } else {
                                match type_parameter {
                                    TypeInfo::GenericPack { .. } => {
                                        self.pop_generic_type_pack().map(TypeParameter::from)
                                    }
                                    TypeInfo::VariadicPack { .. } | TypeInfo::Variadic { .. } => {
                                        self.pop_variadic_type_pack().map(TypeParameter::from)
                                    }
                                    TypeInfo::Tuple { .. } => {
                                        self.pop_type_pack().map(TypeParameter::from)
                                    }
                                    TypeInfo::Array { .. }
                                    | TypeInfo::Basic(_)
                                    | TypeInfo::String(_)
                                    | TypeInfo::Boolean(_)
                                    | TypeInfo::Callback { .. }
                                    | TypeInfo::Generic { .. }
                                    | TypeInfo::Intersection { .. }
                                    | TypeInfo::Module { .. }
                                    | TypeInfo::Optional { .. }
                                    | TypeInfo::Table { .. }
                                    | TypeInfo::Typeof { .. }
                                    | TypeInfo::Union { .. } => {
                                        self.pop_type().map(TypeParameter::from)
                                    }
                                    _ => Err(ConvertError::TypeInfo {
                                        type_info: type_parameter.to_string(),
                                    }),
                                }
                            }
                        })
                        .collect::<Result<TypeParameters, ConvertError>>()?;

                    if self.hold_token_data {
                        let (opening_list, closing_list) =
                            self.extract_contained_span_tokens(arrows)?;

                        let commas = self.extract_tokens_from_punctuation(generics)?;

                        parameters.set_tokens(TypeParametersTokens {
                            opening_list,
                            closing_list,
                            commas,
                        })
                    }

                    self.type_parameters.push(parameters);
                }
                ConvertWork::MakeTypeCast { type_assertion } => {
                    let r#type = self.pop_type()?;
                    let expression = self.pop_expression()?;

                    let mut type_cast = TypeCastExpression::new(expression, r#type);

                    if self.hold_token_data {
                        type_cast.set_token(self.convert_token(type_assertion.assertion_op())?);
                    }

                    self.expressions.push(type_cast.into());
                }
                ConvertWork::MakeParentheseType { parentheses } => {
                    let r#type = self.pop_type()?;

                    let mut parenthese_type = ParentheseType::new(r#type);

                    if self.hold_token_data {
                        let (left_parenthese, right_parenthese) =
                            self.extract_contained_span_tokens(parentheses)?;
                        parenthese_type.set_tokens(ParentheseTypeTokens {
                            left_parenthese,
                            right_parenthese,
                        });
                    }

                    self.types.push(parenthese_type.into());
                }
                ConvertWork::MakeTypePack { types, parentheses } => {
                    use ast::types::TypeInfo;

                    let mut type_pack = TypePack::default();

                    let last_index = types.len().saturating_sub(1);
                    for (i, r#type) in types.iter().enumerate() {
                        if i == last_index && is_variadic_type(r#type).is_some() {
                            type_pack.set_variadic_type(self.pop_variadic_type_pack()?);
                        } else {
                            match r#type {
                                TypeInfo::GenericPack { .. } => {
                                    type_pack.set_variadic_type(self.pop_generic_type_pack()?);
                                }
                                _ => {
                                    type_pack.push_type(self.pop_type()?);
                                }
                            }
                        }
                    }

                    if self.hold_token_data {
                        let (left_parenthese, right_parenthese) =
                            self.extract_contained_span_tokens(parentheses)?;
                        let commas = self.extract_tokens_from_punctuation(types)?;
                        type_pack.set_tokens(TypePackTokens {
                            left_parenthese,
                            right_parenthese,
                            commas,
                        });
                    }

                    self.type_packs.push(type_pack);
                }
            }
        }

        let mut block = self.blocks.pop().expect("root block should be converted");

        if self.hold_token_data {
            if let Some(tokens) = block.mutate_tokens() {
                let token = self.convert_token(ast.eof())?;
                if token.has_trivia() {
                    tokens.final_token = Some(token);
                }
            }
        }

        Ok(block)
    }

    fn convert_generic_type_parameters(
        &mut self,
        generics: &ast::types::GenericDeclaration,
    ) -> Result<GenericParameters, ConvertError> {
        let mut type_variables = Vec::new();
        let mut generic_type_packs = Vec::new();
        for parameter in generics.generics() {
            match parameter.parameter() {
                ast::types::GenericParameterInfo::Name(name) => {
                    if !generic_type_packs.is_empty() {
                        return Err(ConvertError::GenericDeclaration {
                            generics: generics.to_string(),
                        });
                    }
                    type_variables.push(self.convert_token_to_identifier(name)?);
                }
                ast::types::GenericParameterInfo::Variadic { name, ellipse } => {
                    let mut generic_pack =
                        GenericTypePack::new(self.convert_token_to_identifier(name)?);

                    if self.hold_token_data {
                        generic_pack.set_token(self.convert_token(ellipse)?);
                    }

                    generic_type_packs.push(generic_pack);
                }
                _ => {
                    return Err(ConvertError::GenericDeclaration {
                        generics: generics.to_string(),
                    })
                }
            }
        }
        let mut type_variables_iter = type_variables.into_iter();
        let mut generic_type_packs_iter = generic_type_packs.into_iter();
        let mut generic_parameters = type_variables_iter
            .next()
            .map(GenericParameters::from_type_variable)
            .or_else(|| {
                generic_type_packs_iter
                    .next()
                    .map(GenericParameters::from_generic_type_pack)
            })
            .ok_or_else(|| ConvertError::GenericDeclaration {
                generics: generics.to_string(),
            })?;

        for type_variable in type_variables_iter {
            generic_parameters.push_type_variable(type_variable);
        }

        for generic_pack in generic_type_packs_iter {
            generic_parameters.push_generic_type_pack(generic_pack);
        }

        if self.hold_token_data {
            let (opening_list, closing_list) =
                self.extract_contained_span_tokens(generics.arrows())?;
            let commas = self.extract_tokens_from_punctuation(generics.generics())?;
            generic_parameters.set_tokens(GenericParametersTokens {
                opening_list,
                closing_list,
                commas,
            });
        }

        Ok(generic_parameters)
    }

    #[cfg_attr(feature = "tracing", tracing::instrument(level = "trace", skip_all))]
    fn convert_statement(&mut self, statement: &'a ast::Stmt) -> Result<(), ConvertError> {
        match statement {
            ast::Stmt::Assignment(assignment) => {
                self.work_stack.push(ConvertWork::MakeAssignStatement {
                    statement: assignment,
                });
                for variable in assignment.variables() {
                    self.convert_variable(variable)?;
                }
                for expression in assignment.expressions() {
                    self.push_work(expression);
                }
            }
            ast::Stmt::Do(do_statement) => {
                self.work_stack.push(ConvertWork::MakeDoStatement {
                    statement: do_statement,
                });
                self.push_work(do_statement.block());
            }
            ast::Stmt::FunctionCall(call) => {
                self.work_stack
                    .push(ConvertWork::MakeFunctionCallStatement { call });
                self.convert_function_call(call)?;
            }
            ast::Stmt::FunctionDeclaration(function) => {
                self.work_stack.push(ConvertWork::MakeFunctionDeclaration {
                    statement: function,
                });
                self.push_function_body_work(function.body());
            }
            ast::Stmt::GenericFor(generic_for) => {
                self.work_stack.push(ConvertWork::MakeGenericForStatement {
                    statement: generic_for,
                });
                self.push_work(generic_for.block());
                for type_specifier in generic_for.type_specifiers().flatten() {
                    self.push_work(type_specifier.type_info());
                }
                for expression in generic_for.expressions().iter() {
                    self.push_work(expression);
                }
            }
            ast::Stmt::If(if_statement) => {
                self.work_stack.push(ConvertWork::MakeIfStatement {
                    statement: if_statement,
                });
                self.push_work(if_statement.condition());
                self.push_work(if_statement.block());
                if let Some(elseifs) = if_statement.else_if() {
                    for branch in elseifs {
                        self.push_work(branch.condition());
                        self.push_work(branch.block());
                    }
                }
                if let Some(block) = if_statement.else_block() {
                    self.push_work(block);
                }
            }
            ast::Stmt::LocalAssignment(local_assign) => {
                self.work_stack.push(ConvertWork::MakeLocalAssignStatement {
                    statement: local_assign,
                });
                for type_specifier in local_assign.type_specifiers().flatten() {
                    self.push_work(type_specifier.type_info());
                }
                for expression in local_assign.expressions().iter() {
                    self.push_work(expression);
                }
            }
            ast::Stmt::LocalFunction(local_function) => {
                self.work_stack
                    .push(ConvertWork::MakeLocalFunctionStatement {
                        statement: local_function,
                    });
                self.push_function_body_work(local_function.body());
            }
            ast::Stmt::NumericFor(numeric_for) => {
                self.work_stack.push(ConvertWork::MakeNumericForStatement {
                    statement: numeric_for,
                });
                if let Some(type_info) = numeric_for.type_specifier() {
                    self.push_work(type_info.type_info());
                }
                self.push_work(numeric_for.block());
                self.work_stack
                    .push(ConvertWork::Expression(numeric_for.start()));
                self.work_stack
                    .push(ConvertWork::Expression(numeric_for.end()));
                if let Some(step) = numeric_for.step() {
                    self.push_work(step);
                }
            }
            ast::Stmt::Repeat(repeat) => {
                self.work_stack
                    .push(ConvertWork::MakeRepeatStatement { statement: repeat });
                self.push_work(repeat.block());
                self.push_work(repeat.until());
            }
            ast::Stmt::While(while_statement) => {
                self.work_stack.push(ConvertWork::MakeWhileStatement {
                    statement: while_statement,
                });
                self.push_work(while_statement.block());
                self.push_work(while_statement.condition());
            }
            ast::Stmt::CompoundAssignment(assignment) => {
                self.work_stack
                    .push(ConvertWork::MakeCompoundAssignStatement {
                        statement: assignment,
                    });
                self.convert_variable(assignment.lhs())?;
                self.push_work(assignment.rhs());
            }
            ast::Stmt::ExportedTypeDeclaration(exported_type_declaration) => {
                let type_declaration = exported_type_declaration.type_declaration();

                self.convert_type_declaration(
                    type_declaration,
                    Some(exported_type_declaration.export_token()),
                );
            }
            ast::Stmt::TypeDeclaration(type_declaration) => {
                self.convert_type_declaration(type_declaration, None);
            }
            _ => {
                return Err(ConvertError::Statement {
                    statement: statement.to_string(),
                })
            }
        }
        Ok(())
    }

    fn convert_type_declaration(
        &mut self,
        type_declaration: &'a ast::types::TypeDeclaration,
        export_token: Option<&'a tokenizer::TokenReference>,
    ) {
        self.work_stack
            .push(ConvertWork::MakeTypeDeclarationStatement {
                type_declaration,
                export_token,
            });
        self.push_work(type_declaration.type_definition());

        if let Some(generics) = type_declaration.generics() {
            for parameter in generics.generics() {
                if let Some(default_type) = parameter.default_type() {
                    match (parameter.parameter(), default_type) {
                        (
                            ast::types::GenericParameterInfo::Variadic { .. },
                            ast::types::TypeInfo::Tuple { parentheses, types },
                        ) => {
                            self.push_type_pack_work(types, parentheses);
                        }
                        _ => {
                            self.push_maybe_variadic_type(default_type);
                        }
                    }
                }
            }
        }
    }

    #[cfg_attr(feature = "tracing", tracing::instrument(level = "trace", skip_all))]
    fn convert_table(&mut self, table: &'a ast::TableConstructor) -> Result<(), ConvertError> {
        for field in table.fields() {
            match field {
                ast::Field::ExpressionKey {
                    brackets: _,
                    key,
                    equal: _,
                    value,
                } => {
                    self.push_work(key);
                    self.push_work(value);
                }
                ast::Field::NameKey {
                    key: _,
                    equal: _,
                    value,
                } => {
                    self.push_work(value);
                }
                ast::Field::NoKey(value) => {
                    self.push_work(value);
                }
                _ => {
                    return Err(ConvertError::TableEntry {
                        entry: field.to_string(),
                    })
                }
            }
        }
        Ok(())
    }

    #[cfg_attr(feature = "tracing", tracing::instrument(level = "trace", skip_all))]
    fn make_table_expression(
        &mut self,
        table: &ast::TableConstructor,
    ) -> Result<TableExpression, ConvertError> {
        let entries: Result<_, _> = table
            .fields()
            .iter()
            .map(|field| match field {
                ast::Field::ExpressionKey {
                    brackets,
                    key: _,
                    equal,
                    value: _,
                } => {
                    let key = self.pop_expression()?;
                    let value = self.pop_expression()?;
                    let mut entry = TableIndexEntry::new(key, value);
                    if self.hold_token_data {
                        let (opening_bracket, closing_bracket) =
                            self.extract_contained_span_tokens(brackets)?;
                        entry.set_tokens(TableIndexEntryTokens {
                            opening_bracket,
                            closing_bracket,
                            equal: self.convert_token(equal)?,
                        })
                    }
                    Ok(entry.into())
                }
                ast::Field::NameKey {
                    key,
                    equal,
                    value: _,
                } => {
                    let mut entry = TableFieldEntry::new(
                        self.convert_token_to_identifier(key)?,
                        self.pop_expression()?,
                    );
                    if self.hold_token_data {
                        entry.set_token(self.convert_token(equal)?);
                    }
                    Ok(entry.into())
                }
                ast::Field::NoKey(_) => Ok(TableEntry::Value(self.pop_expression()?)),
                _ => Err(ConvertError::TableEntry {
                    entry: field.to_string(),
                }),
            })
            .collect();
        let mut expression = TableExpression::new(entries?);
        if self.hold_token_data {
            let (opening_brace, closing_brace) =
                self.extract_contained_span_tokens(table.braces())?;
            expression.set_tokens(TableTokens {
                opening_brace,
                closing_brace,
                separators: self.extract_tokens_from_punctuation(table.fields())?,
            });
        }
        Ok(expression)
    }

    #[cfg_attr(feature = "tracing", tracing::instrument(level = "trace", skip_all))]
    fn make_function_call(
        &mut self,
        call: &'a ast::FunctionCall,
    ) -> Result<FunctionCall, ConvertError> {
        let prefix = self.make_prefix_with_suffixes(call.suffixes())?;
        match prefix {
            Prefix::Call(call) => Ok(call),
            _ => panic!(
                "FunctionCall should convert to a call statement, but got {:#?}",
                prefix,
            ),
        }
    }

    #[cfg_attr(feature = "tracing", tracing::instrument(level = "trace", skip_all))]
    fn make_prefix_with_suffixes(
        &mut self,
        suffixes: impl Iterator<Item = &'a ast::Suffix>,
    ) -> Result<Prefix, ConvertError> {
        let mut prefix = self.pop_prefix()?;

        for suffix in suffixes {
            match suffix {
                ast::Suffix::Call(call_suffix) => match call_suffix {
                    ast::Call::AnonymousCall(_) => {
                        let mut call = FunctionCall::new(prefix, self.pop_arguments()?, None);
                        if self.hold_token_data {
                            call.set_tokens(FunctionCallTokens { colon: None })
                        }
                        prefix = call.into();
                    }
                    ast::Call::MethodCall(method_call) => {
                        let mut call = FunctionCall::new(
                            prefix,
                            self.pop_arguments()?,
                            Some(self.convert_token_to_identifier(method_call.name())?),
                        );
                        if self.hold_token_data {
                            call.set_tokens(FunctionCallTokens {
                                colon: Some(self.convert_token(method_call.colon_token())?),
                            });
                        }
                        prefix = call.into();
                    }
                    _ => {
                        return Err(ConvertError::Call {
                            call: call_suffix.to_string(),
                        });
                    }
                },
                ast::Suffix::Index(index) => match index {
                    ast::Index::Brackets {
                        brackets,
                        expression: _,
                    } => {
                        let mut index = IndexExpression::new(prefix, self.pop_expression()?);
                        if self.hold_token_data {
                            let (opening_bracket, closing_bracket) =
                                self.extract_contained_span_tokens(brackets)?;
                            index.set_tokens(IndexExpressionTokens {
                                opening_bracket,
                                closing_bracket,
                            });
                        }
                        prefix = index.into();
                    }
                    ast::Index::Dot { name, dot } => {
                        let mut field =
                            FieldExpression::new(prefix, self.convert_token_to_identifier(name)?);
                        if self.hold_token_data {
                            field.set_token(self.convert_token(dot)?);
                        }
                        prefix = field.into();
                    }
                    _ => {
                        return Err(ConvertError::Index {
                            index: index.to_string(),
                        });
                    }
                },
                _ => {
                    return Err(ConvertError::Suffix {
                        suffix: suffix.to_string(),
                    });
                }
            }
        }

        Ok(prefix)
    }

    #[cfg_attr(feature = "tracing", tracing::instrument(level = "trace", skip_all))]
    fn convert_expression(&mut self, expression: &'a ast::Expression) -> Result<(), ConvertError> {
        match expression {
            ast::Expression::BinaryOperator { lhs, binop, rhs } => {
                self.work_stack
                    .push(ConvertWork::MakeBinaryExpression { operator: binop });
                self.work_stack.push(ConvertWork::Expression(lhs));
                self.work_stack.push(ConvertWork::Expression(rhs));
            }
            ast::Expression::Parentheses {
                contained,
                expression: inner_expression,
            } => {
                self.work_stack.push(ConvertWork::MakeParentheseExpression {
                    contained_span: contained,
                });
                self.work_stack
                    .push(ConvertWork::Expression(inner_expression));
            }
            ast::Expression::UnaryOperator { unop, expression } => {
                self.work_stack
                    .push(ConvertWork::MakeUnaryExpression { operator: unop });
                self.work_stack.push(ConvertWork::Expression(expression));
            }
            ast::Expression::Value {
                value,
                type_assertion,
            } => {
                if let Some(type_assertion) = type_assertion {
                    self.work_stack
                        .push(ConvertWork::MakeTypeCast { type_assertion });
                    self.push_work(type_assertion.cast_to());
                }
                match value.as_ref() {
                    ast::Value::Function((token, body)) => {
                        self.work_stack
                            .push(ConvertWork::MakeFunctionExpression { body, token });

                        self.push_function_body_work(body);
                    }
                    ast::Value::FunctionCall(call) => {
                        self.work_stack
                            .push(ConvertWork::MakeFunctionCallExpression { call });
                        self.convert_function_call(call)?;
                    }
                    ast::Value::TableConstructor(table) => {
                        self.work_stack
                            .push(ConvertWork::MakeTableExpression { table });
                        self.convert_table(table)?;
                    }
                    ast::Value::Number(number) => {
                        let mut expression = NumberExpression::from_str(
                            &number.token().to_string(),
                        )
                        .map_err(|err| ConvertError::Number {
                            number: number.to_string(),
                            parsing_error: err.to_string(),
                        })?;
                        if self.hold_token_data {
                            expression.set_token(self.convert_token(number)?);
                        }
                        self.work_stack
                            .push(ConvertWork::PushExpression(expression.into()));
                    }
                    ast::Value::ParenthesesExpression(expression) => {
                        self.push_work(expression);
                    }
                    ast::Value::String(token_ref) => {
                        self.work_stack.push(ConvertWork::PushExpression(
                            self.convert_string_expression(token_ref)?.into(),
                        ));
                    }
                    ast::Value::Symbol(symbol_token) => match symbol_token.token().token_type() {
                        TokenType::Symbol { symbol } => {
                            let token = if self.hold_token_data {
                                Some(self.convert_token(symbol_token)?)
                            } else {
                                None
                            };
                            let expression = match symbol {
                                Symbol::True => Expression::True(token),
                                Symbol::False => Expression::False(token),
                                Symbol::Nil => Expression::Nil(token),
                                Symbol::Ellipse => Expression::VariableArguments(token),
                                _ => {
                                    return Err(ConvertError::Expression {
                                        expression: expression.to_string(),
                                    })
                                }
                            };
                            self.work_stack
                                .push(ConvertWork::PushExpression(expression));
                        }
                        _ => {
                            return Err(ConvertError::Expression {
                                expression: expression.to_string(),
                            })
                        }
                    },
                    ast::Value::Var(var) => match var {
                        ast::Var::Expression(var_expression) => {
                            self.work_stack.push(ConvertWork::MakePrefixExpression {
                                variable: var_expression,
                            });
                            self.push_work(var_expression.prefix());
                            self.convert_suffixes(var_expression.suffixes())?;
                        }
                        ast::Var::Name(token_ref) => {
                            self.work_stack.push(ConvertWork::PushExpression(
                                Expression::Identifier(
                                    self.convert_token_to_identifier(token_ref)?,
                                ),
                            ));
                        }
                        _ => {
                            return Err(ConvertError::Expression {
                                expression: expression.to_string(),
                            })
                        }
                    },
                    ast::Value::IfExpression(if_expression) => {
                        self.push_work(ConvertWork::MakeIfExpression { if_expression });
                        self.push_work(if_expression.condition());
                        self.push_work(if_expression.if_expression());
                        self.push_work(if_expression.else_expression());
                        if let Some(elseif_expressions) = if_expression.else_if_expressions() {
                            for elseif in elseif_expressions {
                                self.push_work(elseif.condition());
                                self.push_work(elseif.expression());
                            }
                        }
                    }
                    _ => {
                        return Err(ConvertError::Expression {
                            expression: expression.to_string(),
                        })
                    }
                }
            }
            _ => {
                return Err(ConvertError::Expression {
                    expression: expression.to_string(),
                })
            }
        }
        Ok(())
    }

    fn push_function_body_work(&mut self, body: &'a ast::FunctionBody) {
        self.push_work(body.block());
        if let Some(return_type) = body.return_type() {
            self.push_function_return_type(return_type.type_info());
        }
        for type_specifier in body.type_specifiers().flatten() {
            self.push_work(type_specifier.type_info());
        }
    }

    fn push_function_return_type(&mut self, return_type: &'a ast::types::TypeInfo) {
        self.push_work(ConvertWork::MakeFunctionReturnType {
            type_info: return_type,
        });
        match return_type {
            ast::types::TypeInfo::Tuple { types, parentheses } => {
                self.push_type_pack_work(types, parentheses);
            }
            _ => {
                self.push_maybe_variadic_type(return_type);
            }
        };
    }

    fn push_type_pack_work(
        &mut self,
        types: &'a ast::punctuated::Punctuated<ast::types::TypeInfo>,
        parentheses: &'a ast::span::ContainedSpan,
    ) {
        self.work_stack
            .push(ConvertWork::MakeTypePack { types, parentheses });

        let last_index = types.len().saturating_sub(1);
        for (i, r#type) in types.iter().enumerate() {
            if i == last_index {
                self.push_maybe_variadic_type(r#type);
            } else {
                self.push_work(r#type)
            }
        }
    }

    #[cfg_attr(feature = "tracing", tracing::instrument(level = "trace", skip_all))]
    fn convert_type_info(
        &mut self,
        type_info: &'a ast::types::TypeInfo,
    ) -> Result<(), ConvertError> {
        use ast::types::TypeInfo;

        match type_info {
            TypeInfo::Array { braces, type_info } => {
                self.work_stack.push(ConvertWork::MakeArrayType { braces });

                self.push_work(type_info.as_ref());
            }
            TypeInfo::Basic(token_ref) => {
                if let TokenType::Symbol { symbol } = token_ref.token_type() {
                    let token = if self.hold_token_data {
                        Some(self.convert_token(token_ref)?)
                    } else {
                        None
                    };
                    let new_type = match symbol {
                        Symbol::Nil => Type::Nil(token),
                        _ => {
                            return Err(ConvertError::TypeInfo {
                                type_info: type_info.to_string(),
                            })
                        }
                    };
                    self.work_stack.push(ConvertWork::PushType(new_type));
                } else {
                    self.work_stack.push(ConvertWork::PushType(
                        TypeName::new(self.convert_token_to_identifier(token_ref)?).into(),
                    ));
                }
            }
            TypeInfo::String(token) => {
                self.work_stack.push(ConvertWork::PushType(
                    self.convert_string_type(token)?.into(),
                ));
            }
            TypeInfo::Boolean(token_ref) => {
                if let TokenType::Symbol { symbol } = token_ref.token_type() {
                    let token = if self.hold_token_data {
                        Some(self.convert_token(token_ref)?)
                    } else {
                        None
                    };
                    let new_type = match symbol {
                        Symbol::True => Type::True(token),
                        Symbol::False => Type::False(token),
                        _ => {
                            return Err(ConvertError::TypeInfo {
                                type_info: type_info.to_string(),
                            })
                        }
                    };
                    self.work_stack.push(ConvertWork::PushType(new_type));
                } else {
                    return Err(ConvertError::TypeInfo {
                        type_info: type_info.to_string(),
                    });
                }
            }
            TypeInfo::Callback {
                generics,
                parentheses,
                arguments,
                arrow,
                return_type,
            } => {
                let (override_return_type, push_right_expression) =
                    self.patch_return_type_tuple(return_type);

                self.work_stack.push(ConvertWork::MakeFunctionType {
                    generics,
                    parentheses,
                    arguments,
                    arrow,
                });

                self.push_function_return_type(override_return_type);

                let mut has_variadic_type = false;

                for argument in arguments {
                    let argument_type = argument.type_info();
                    if is_argument_variadic(argument_type) {
                        if has_variadic_type {
                            return Err(ConvertError::TypeInfo {
                                type_info: type_info.to_string(),
                            });
                        }
                        has_variadic_type = true;
                    }
                    self.push_maybe_variadic_type(argument_type);
                }

                for right in push_right_expression {
                    self.push_work(right);
                }
            }
            TypeInfo::Generic {
                base,
                arrows,
                generics,
            } => {
                self.push_generic_type_work(base, arrows, generics, None);
            }
            TypeInfo::GenericPack { name, ellipse } => {
                let mut generic_pack =
                    GenericTypePack::new(self.convert_token_to_identifier(name)?);

                if self.hold_token_data {
                    generic_pack.set_token(self.convert_token(ellipse)?);
                }

                self.generic_type_packs.push(generic_pack);
            }
            TypeInfo::Intersection {
                left,
                ampersand,
                right,
            } => {
                self.work_stack.push(ConvertWork::MakeIntersectionType {
                    operator: ampersand,
                });

                self.push_work(left.as_ref());
                self.push_work(right.as_ref());
            }
            TypeInfo::Union { left, pipe, right } => {
                self.work_stack
                    .push(ConvertWork::MakeUnionType { operator: pipe });

                self.push_work(left.as_ref());
                self.push_work(right.as_ref());
            }
            TypeInfo::Module {
                module,
                punctuation,
                type_info,
            } => match type_info.as_ref() {
                ast::types::IndexedTypeInfo::Basic(name) => {
                    let mut type_field = TypeField::new(
                        self.convert_token_to_identifier(module)?,
                        TypeName::new(self.convert_token_to_identifier(name)?),
                    );

                    if self.hold_token_data {
                        type_field.set_token(self.convert_token(punctuation)?);
                    }

                    self.work_stack
                        .push(ConvertWork::PushType(type_field.into()));
                }
                ast::types::IndexedTypeInfo::Generic {
                    base,
                    arrows,
                    generics,
                } => {
                    self.push_generic_type_work(
                        base,
                        arrows,
                        generics,
                        Some((module, punctuation)),
                    );
                }
                _ => {
                    return Err(ConvertError::TypeInfo {
                        type_info: type_info.to_string(),
                    });
                }
            },
            TypeInfo::Optional {
                base,
                question_mark,
            } => {
                self.work_stack
                    .push(ConvertWork::MakeOptionalType { question_mark });

                self.push_work(base.as_ref());
            }
            TypeInfo::Table { braces, fields } => {
                self.work_stack
                    .push(ConvertWork::MakeTableType { braces, fields });

                for field in fields {
                    use ast::types::TypeFieldKey;

                    match field.key() {
                        TypeFieldKey::Name(_) => {}
                        TypeFieldKey::IndexSignature { inner, .. } => {
                            self.push_work(inner);
                        }
                        key => {
                            return Err(ConvertError::TableTypeProperty {
                                property: key.to_string(),
                            });
                        }
                    }

                    self.push_work(field.value());
                }
<<<<<<< HEAD
                ast::Value::InterpolatedString(interpolated_string) => {
                    self.push_work(ConvertWork::MakeInterpolatedString {
                        interpolated_string,
                    });
                    for segment in interpolated_string.segments() {
                        self.push_work(&segment.expression);
                    }
                }
                _ => {
                    return Err(ConvertError::Expression {
                        expression: expression.to_string(),
                    })
=======
            }
            TypeInfo::Typeof {
                typeof_token,
                parentheses,
                inner,
            } => {
                self.work_stack.push(ConvertWork::MakeExpressionType {
                    typeof_token,
                    parentheses,
                });

                self.push_work(inner.as_ref());
            }
            TypeInfo::Tuple { types, parentheses } => {
                if types.len() == 1 {
                    self.work_stack
                        .push(ConvertWork::MakeParentheseType { parentheses });
                    self.push_work(
                        types
                            .iter()
                            .next()
                            .expect("types should contain exactly one type at this point"),
                    );
                } else {
                    return Err(ConvertError::TypeInfo {
                        type_info: type_info.to_string(),
                    });
>>>>>>> 1e2018eb
                }
            }
            TypeInfo::Variadic { type_info, .. } => {
                self.push_work(type_info.as_ref());
            }
            TypeInfo::VariadicPack { name, .. } => {
                self.types
                    .push(TypeName::new(self.convert_token_to_identifier(name)?).into());
            }
            _ => {
                return Err(ConvertError::TypeInfo {
                    type_info: type_info.to_string(),
                });
            }
        }

        Ok(())
    }

    fn push_maybe_variadic_type(&mut self, type_info: &'a ast::types::TypeInfo) {
        if let Some(ellipse) = is_variadic_type(type_info) {
            self.work_stack
                .push(ConvertWork::MakeVariadicTypePack { ellipse });
        }
        self.push_work(type_info);
    }

    fn push_generic_type_work(
        &mut self,
        base: &'a tokenizer::TokenReference,
        arrows: &'a ast::span::ContainedSpan,
        generics: &'a ast::punctuated::Punctuated<ast::types::TypeInfo>,
        module: Option<(&'a tokenizer::TokenReference, &'a tokenizer::TokenReference)>,
    ) {
        self.work_stack
            .push(ConvertWork::MakeGenericType { base, module });

        self.work_stack
            .push(ConvertWork::MakeTypeParameters { arrows, generics });

        for parameter_type in generics {
            match parameter_type {
                ast::types::TypeInfo::Tuple { parentheses, types } => {
                    self.push_type_pack_work(types, parentheses);
                }
                _ => {
                    self.push_maybe_variadic_type(parameter_type);
                }
            }
        }
    }

    #[cfg_attr(feature = "tracing", tracing::instrument(level = "trace", skip_all))]
    fn convert_function_call(&mut self, call: &'a ast::FunctionCall) -> Result<(), ConvertError> {
        self.push_work(call.prefix());
        self.convert_suffixes(call.suffixes())?;
        Ok(())
    }

    #[cfg_attr(feature = "tracing", tracing::instrument(level = "trace", skip_all))]
    fn convert_suffixes(
        &mut self,
        suffixes: impl Iterator<Item = &'a ast::Suffix>,
    ) -> Result<(), ConvertError> {
        for suffix in suffixes {
            match suffix {
                ast::Suffix::Call(call_suffix) => match call_suffix {
                    ast::Call::AnonymousCall(arguments) => {
                        self.push_work(arguments);
                    }
                    ast::Call::MethodCall(method_call) => {
                        self.push_work(method_call.args());
                    }
                    _ => {
                        return Err(ConvertError::Call {
                            call: call_suffix.to_string(),
                        });
                    }
                },
                ast::Suffix::Index(index) => match index {
                    ast::Index::Brackets {
                        brackets: _,
                        expression,
                    } => {
                        self.push_work(expression);
                    }
                    ast::Index::Dot { name: _, dot: _ } => {}
                    _ => {
                        return Err(ConvertError::Index {
                            index: index.to_string(),
                        });
                    }
                },
                _ => {
                    return Err(ConvertError::Suffix {
                        suffix: suffix.to_string(),
                    });
                }
            }
        }
        Ok(())
    }

    #[cfg_attr(feature = "tracing", tracing::instrument(level = "trace", skip_all))]
    fn convert_token(&self, token: &tokenizer::TokenReference) -> Result<Token, ConvertError> {
        let mut new_token = Token::new_with_line(
            token.start_position().bytes(),
            token.end_position().bytes(),
            token.start_position().line(),
        );

        for trivia_token in token.leading_trivia() {
            new_token.push_leading_trivia(self.convert_trivia(trivia_token)?);
        }

        for trivia_token in token.trailing_trivia() {
            new_token.push_trailing_trivia(self.convert_trivia(trivia_token)?);
        }

        Ok(new_token)
    }

    #[cfg_attr(feature = "tracing", tracing::instrument(level = "trace", skip_all))]
    fn convert_trivia(&self, token: &tokenizer::Token) -> Result<Trivia, ConvertError> {
        use tokenizer::TokenKind;

        let trivia = match token.token_kind() {
            TokenKind::MultiLineComment => TriviaKind::Comment,
            TokenKind::SingleLineComment => TriviaKind::Comment,
            TokenKind::Whitespace => TriviaKind::Whitespace,
            _ => return Err(ConvertError::UnexpectedTrivia(token.token_kind())),
        }
        .at(
            token.start_position().bytes(),
            token.end_position().bytes(),
            token.start_position().line(),
        );
        Ok(trivia)
    }

    #[cfg_attr(feature = "tracing", tracing::instrument(level = "trace", skip_all))]
    fn convert_token_to_identifier(
        &self,
        token: &tokenizer::TokenReference,
    ) -> Result<Identifier, ConvertError> {
        let mut identifier = Identifier::new(token.token().to_string());
        if self.hold_token_data {
            identifier.set_token(self.convert_token(token)?);
        }
        Ok(identifier)
    }

    #[cfg_attr(feature = "tracing", tracing::instrument(level = "trace", skip_all))]
    fn convert_typed_identifier(
        &mut self,
        identifier: &tokenizer::TokenReference,
        type_specifier: Option<&ast::types::TypeSpecifier>,
    ) -> Result<TypedIdentifier, ConvertError> {
        let identifier = self.convert_token_to_identifier(identifier)?;

        Ok(if let Some(type_specifier) = type_specifier {
            let mut typed_identifier = identifier.with_type(self.pop_type()?);
            if self.hold_token_data {
                typed_identifier.set_colon_token(self.convert_token(type_specifier.punctuation())?);
            }
            typed_identifier
        } else {
            identifier.into()
        })
    }

    #[cfg_attr(feature = "tracing", tracing::instrument(level = "trace", skip_all))]
    fn extract_tokens_from_punctuation<T>(
        &self,
        punctuated: &ast::punctuated::Punctuated<T>,
    ) -> Result<Vec<Token>, ConvertError> {
        punctuated
            .pairs()
            .filter_map(|pair| match pair {
                ast::punctuated::Pair::End(_) => None,
                ast::punctuated::Pair::Punctuated(_, token) => Some(self.convert_token(token)),
            })
            .collect()
    }

    #[cfg_attr(feature = "tracing", tracing::instrument(level = "trace", skip_all))]
    fn extract_contained_span_tokens(
        &self,
        contained_span: &ast::span::ContainedSpan,
    ) -> Result<(Token, Token), ConvertError> {
        let (left, right) = contained_span.tokens();
        Ok((self.convert_token(left)?, self.convert_token(right)?))
    }

    #[cfg_attr(feature = "tracing", tracing::instrument(level = "trace", skip_all))]
    fn convert_function_body_attributes(
        &mut self,
        body: &ast::FunctionBody,
        function_token: Token,
    ) -> Result<FunctionBuilder, ConvertError> {
        let mut builder = FunctionBuilder::from_block(self.pop_block()?);

        if let Some(return_type) = body.return_type() {
            if self.hold_token_data {
                builder.set_return_type_colon(self.convert_token(return_type.punctuation())?);
            }
            builder.set_return_type(self.pop_function_return_type()?);
        };

        for (param, type_specifier) in body.parameters().iter().zip(body.type_specifiers()) {
            match param {
                ast::Parameter::Ellipse(token) => {
                    if builder.is_variadic() {
                        return Err(ConvertError::FunctionParameters {
                            parameters: body.parameters().to_string(),
                        });
                    } else {
                        if let Some(type_specifier) = type_specifier {
                            builder.set_variadic_type(
                                if let ast::types::TypeInfo::GenericPack { .. } =
                                    type_specifier.type_info()
                                {
                                    self.pop_generic_type_pack()?.into()
                                } else {
                                    self.pop_type()?.into()
                                },
                            );

                            if self.hold_token_data {
                                builder.set_variable_arguments_colon(
                                    self.convert_token(type_specifier.punctuation())?,
                                );
                            }
                        } else {
                            builder.set_variadic();
                        }
                        if self.hold_token_data {
                            builder.set_variable_arguments_token(self.convert_token(token)?);
                        }
                    }
                }
                ast::Parameter::Name(name) => {
                    if builder.is_variadic() {
                        return Err(ConvertError::FunctionParameters {
                            parameters: body.parameters().to_string(),
                        });
                    }
                    let mut identifier = Identifier::new(name.token().to_string());
                    if self.hold_token_data {
                        identifier.set_token(self.convert_token(name)?);
                    }

                    if let Some(type_specifier) = type_specifier {
                        let type_value = self.pop_type()?;
                        let mut typed_identifier =
                            TypedIdentifier::from(identifier).with_type(type_value);
                        if self.hold_token_data {
                            typed_identifier
                                .set_colon_token(self.convert_token(type_specifier.punctuation())?);
                        }
                        builder.push_parameter(typed_identifier);
                    } else {
                        builder.push_parameter(identifier.into());
                    }
                }
                _ => {
                    return Err(ConvertError::FunctionParameter {
                        parameter: param.to_string(),
                    })
                }
            }
        }

        if let Some(generics) = body.generics() {
            let generic_parameters = self.convert_generic_type_parameters(generics)?;
            builder.set_generic_parameters(generic_parameters);
        }

        if self.hold_token_data {
            let (open, close) =
                self.extract_contained_span_tokens(body.parameters_parentheses())?;

            builder.set_parentheses_tokens(open, close);
            builder.set_parameter_commas(self.extract_tokens_from_punctuation(body.parameters())?);
            builder.set_function_token(function_token);
            builder.set_end_token(self.convert_token(body.end_token())?);
        }

        Ok(builder)
    }

    #[cfg_attr(feature = "tracing", tracing::instrument(level = "trace", skip_all))]
    fn convert_string_expression(
        &self,
        string: &tokenizer::TokenReference,
    ) -> Result<StringExpression, ConvertError> {
        let mut expression =
            StringExpression::new(&string.token().to_string()).ok_or_else(|| {
                ConvertError::String {
                    string: string.to_string(),
                }
            })?;

        if self.hold_token_data {
            expression.set_token(self.convert_token(string)?);
        }
        Ok(expression)
    }

    #[cfg_attr(feature = "tracing", tracing::instrument(level = "trace", skip_all))]
    fn convert_string_type(
        &self,
        string: &tokenizer::TokenReference,
    ) -> Result<StringType, ConvertError> {
        let mut expression =
            StringType::new(&string.token().to_string()).ok_or_else(|| ConvertError::String {
                string: string.to_string(),
            })?;
        if self.hold_token_data {
            expression.set_token(self.convert_token(string)?);
        }
        Ok(expression)
    }

    #[cfg_attr(feature = "tracing", tracing::instrument(level = "trace", skip_all))]
    fn convert_binop(&self, operator: &ast::BinOp) -> Result<BinaryOperator, ConvertError> {
        Ok(match operator {
            ast::BinOp::And(_) => BinaryOperator::And,
            ast::BinOp::Caret(_) => BinaryOperator::Caret,
            ast::BinOp::GreaterThan(_) => BinaryOperator::GreaterThan,
            ast::BinOp::GreaterThanEqual(_) => BinaryOperator::GreaterOrEqualThan,
            ast::BinOp::LessThan(_) => BinaryOperator::LowerThan,
            ast::BinOp::LessThanEqual(_) => BinaryOperator::LowerOrEqualThan,
            ast::BinOp::Minus(_) => BinaryOperator::Minus,
            ast::BinOp::Or(_) => BinaryOperator::Or,
            ast::BinOp::Percent(_) => BinaryOperator::Percent,
            ast::BinOp::Plus(_) => BinaryOperator::Plus,
            ast::BinOp::Slash(_) => BinaryOperator::Slash,
            ast::BinOp::Star(_) => BinaryOperator::Asterisk,
            ast::BinOp::TildeEqual(_) => BinaryOperator::NotEqual,
            ast::BinOp::TwoDots(_) => BinaryOperator::Concat,
            ast::BinOp::TwoEqual(_) => BinaryOperator::Equal,
            _ => {
                return Err(ConvertError::BinaryOperator {
                    operator: operator.to_string(),
                })
            }
        })
    }

    #[cfg_attr(feature = "tracing", tracing::instrument(level = "trace", skip_all))]
    fn convert_unop(&self, operator: &ast::UnOp) -> Result<UnaryOperator, ConvertError> {
        Ok(match operator {
            ast::UnOp::Minus(_) => UnaryOperator::Minus,
            ast::UnOp::Not(_) => UnaryOperator::Not,
            ast::UnOp::Hash(_) => UnaryOperator::Length,
            _ => {
                return Err(ConvertError::UnaryOperator {
                    operator: operator.to_string(),
                })
            }
        })
    }

    #[cfg_attr(feature = "tracing", tracing::instrument(level = "trace", skip_all))]
    fn convert_compound_op(
        &self,
        operator: &ast::types::CompoundOp,
    ) -> Result<CompoundOperator, ConvertError> {
        Ok(match operator {
            ast::types::CompoundOp::PlusEqual(_) => CompoundOperator::Plus,
            ast::types::CompoundOp::MinusEqual(_) => CompoundOperator::Minus,
            ast::types::CompoundOp::StarEqual(_) => CompoundOperator::Asterisk,
            ast::types::CompoundOp::SlashEqual(_) => CompoundOperator::Slash,
            ast::types::CompoundOp::PercentEqual(_) => CompoundOperator::Percent,
            ast::types::CompoundOp::CaretEqual(_) => CompoundOperator::Caret,
            ast::types::CompoundOp::TwoDotsEqual(_) => CompoundOperator::Concat,
            _ => {
                return Err(ConvertError::CompoundOperator {
                    operator: operator.to_string(),
                })
            }
        })
    }

    #[cfg_attr(feature = "tracing", tracing::instrument(level = "trace", skip_all))]
    fn convert_function_name(
        &self,
        name: &ast::FunctionName,
    ) -> Result<FunctionName, ConvertError> {
        let mut name_iter = name
            .names()
            .iter()
            .map(|token_ref| self.convert_token_to_identifier(token_ref));

        let mut function_name = FunctionName::new(
            name_iter
                .next()
                .transpose()?
                .ok_or(ConvertError::ExpectedFunctionName)?,
            name_iter.collect::<Result<Vec<_>, _>>()?,
            name.method_name()
                .map(|token_ref| self.convert_token_to_identifier(token_ref))
                .transpose()?,
        );

        if self.hold_token_data {
            function_name.set_tokens(FunctionNameTokens {
                periods: self.extract_tokens_from_punctuation(name.names())?,
                colon: name
                    .method_colon()
                    .map(|colon| self.convert_token(colon))
                    .transpose()?,
            });
        }

        Ok(function_name)
    }

    #[cfg_attr(feature = "tracing", tracing::instrument(level = "trace", skip_all))]
    fn convert_variable(&mut self, variable: &'a ast::Var) -> Result<(), ConvertError> {
        match variable {
            ast::Var::Expression(var_expression) => {
                self.work_stack.push(ConvertWork::MakeVariable {
                    variable: var_expression,
                });
                self.push_work(var_expression.prefix());
                self.convert_suffixes(var_expression.suffixes())?;
            }
            ast::Var::Name(name) => {
                self.work_stack.push(ConvertWork::PushVariable(
                    self.convert_token_to_identifier(name)?.into(),
                ));
            }
            _ => {
                return Err(ConvertError::Variable {
                    variable: variable.to_string(),
                })
            }
        }
        Ok(())
    }

<<<<<<< HEAD
    fn convert_string_interpolation_segment(
        &self,
        token: &tokenizer::TokenReference,
    ) -> Result<Option<StringSegment>, ConvertError> {
        match token.token_type() {
            TokenType::InterpolatedString { literal, kind: _ } => {
                if !literal.is_empty() {
                    let mut segment = StringSegment::new(literal.as_str())
                        .expect("unable to convert interpolated string segment");

                    if self.hold_token_data {
                        let segment_token = Token::new_with_line(
                            token.start_position().bytes() + 1,
                            token.end_position().bytes().saturating_sub(1),
                            token.start_position().line(),
                        );
                        // no trivia since it is grabbing a substring of the token
                        segment.set_token(segment_token);
                    }

                    Ok(Some(segment))
                } else {
                    Ok(None)
                }
            }
            _ => unreachable!(),
=======
    fn patch_return_type_tuple(
        &mut self,
        r#type: &'a ast::types::TypeInfo,
    ) -> (&'a ast::types::TypeInfo, Vec<&'a ast::types::TypeInfo>) {
        use ast::types::TypeInfo;
        let mut current = r#type;
        let mut additional_types = Vec::new();

        loop {
            match current {
                TypeInfo::Tuple { types, .. } => {
                    if types.len() == 1 {
                        break (r#type, additional_types);
                    } else {
                        break (current, additional_types);
                    }
                }
                TypeInfo::Optional {
                    base,
                    question_mark,
                } => match base.as_ref() {
                    TypeInfo::Tuple { types, .. } if types.len() != 1 => {
                        self.work_stack
                            .push(ConvertWork::MakeOptionalType { question_mark });

                        current = base;
                    }
                    TypeInfo::GenericPack { .. } => {
                        self.work_stack
                            .push(ConvertWork::MakeOptionalType { question_mark });

                        break (base, additional_types);
                    }
                    _ => break (current, additional_types),
                },
                TypeInfo::Intersection {
                    left,
                    right,
                    ampersand,
                } => match left.as_ref() {
                    TypeInfo::Tuple { types, .. } if types.len() != 1 => {
                        self.work_stack.push(ConvertWork::MakeIntersectionType {
                            operator: ampersand,
                        });
                        additional_types.push(right.as_ref());

                        break (left, additional_types);
                    }
                    TypeInfo::GenericPack { .. } => {
                        // if we get a generic pack here then we are
                        // not making a function type
                        self.work_stack.push(ConvertWork::MakeIntersectionType {
                            operator: ampersand,
                        });
                        additional_types.push(right.as_ref());

                        break (left, additional_types);
                    }
                    _ => break (current, additional_types),
                },
                TypeInfo::Union { left, right, pipe } => match left.as_ref() {
                    TypeInfo::Tuple { types, .. } if types.len() != 1 => {
                        self.work_stack
                            .push(ConvertWork::MakeUnionType { operator: pipe });
                        additional_types.push(right.as_ref());

                        break (left, additional_types);
                    }
                    TypeInfo::GenericPack { .. } => {
                        // if we get a generic pack here then we are
                        // not making a function type
                        self.work_stack
                            .push(ConvertWork::MakeUnionType { operator: pipe });
                        additional_types.push(right.as_ref());

                        break (left, additional_types);
                    }
                    _ => break (current, additional_types),
                },
                _ => break (current, additional_types),
            }
        }
    }
}

fn is_argument_variadic(mut r#type: &ast::types::TypeInfo) -> bool {
    use ast::types::TypeInfo;
    loop {
        match r#type {
            TypeInfo::GenericPack { .. }
            | TypeInfo::Variadic { .. }
            | TypeInfo::VariadicPack { .. } => break true,
            TypeInfo::Intersection { left, .. }
            | TypeInfo::Union { left, .. }
            | TypeInfo::Optional { base: left, .. } => {
                r#type = left;
            }
            _ => break false,
        }
    }
}

fn is_variadic_type(mut r#type: &ast::types::TypeInfo) -> Option<&tokenizer::TokenReference> {
    use ast::types::TypeInfo;
    loop {
        match r#type {
            TypeInfo::Variadic { ellipse, .. } | TypeInfo::VariadicPack { ellipse, .. } => {
                break Some(ellipse)
            }
            TypeInfo::Intersection { left, .. }
            | TypeInfo::Union { left, .. }
            | TypeInfo::Optional { base: left, .. } => {
                r#type = left;
            }
            _ => break None,
>>>>>>> 1e2018eb
        }
    }
}

#[derive(Debug)]
enum ConvertWork<'a> {
    Block(&'a ast::Block),
    Statement(&'a ast::Stmt),
    LastStatement(&'a ast::LastStmt),
    Expression(&'a ast::Expression),
    Prefix(&'a ast::Prefix),
    Arguments(&'a ast::FunctionArgs),
    TypeInfo(&'a ast::types::TypeInfo),
    PushExpression(Expression),
    PushVariable(Variable),
    PushType(Type),
    MakeBlock {
        block: &'a ast::Block,
    },
    MakeDoStatement {
        statement: &'a ast::Do,
    },
    MakeReturn {
        statement: &'a ast::Return,
    },
    MakeBinaryExpression {
        operator: &'a ast::BinOp,
    },
    MakeUnaryExpression {
        operator: &'a ast::UnOp,
    },
    MakeParentheseExpression {
        contained_span: &'a ast::span::ContainedSpan,
    },
    MakeIfExpression {
        if_expression: &'a ast::types::IfExpression,
    },
    MakeFunctionExpression {
        body: &'a ast::FunctionBody,
        token: &'a tokenizer::TokenReference,
    },
    MakeRepeatStatement {
        statement: &'a ast::Repeat,
    },
    MakeWhileStatement {
        statement: &'a ast::While,
    },
    MakeNumericForStatement {
        statement: &'a ast::NumericFor,
    },
    MakeGenericForStatement {
        statement: &'a ast::GenericFor,
    },
    MakeFunctionDeclaration {
        statement: &'a ast::FunctionDeclaration,
    },
    MakeFunctionCallExpression {
        call: &'a ast::FunctionCall,
    },
    MakeFunctionCallStatement {
        call: &'a ast::FunctionCall,
    },
    MakeTypeDeclarationStatement {
        type_declaration: &'a ast::types::TypeDeclaration,
        export_token: Option<&'a tokenizer::TokenReference>,
    },
    MakePrefixFromExpression {
        prefix: &'a ast::Prefix,
    },
    MakeLocalFunctionStatement {
        statement: &'a ast::LocalFunction,
    },
    MakeLocalAssignStatement {
        statement: &'a ast::LocalAssignment,
    },
    MakeAssignStatement {
        statement: &'a ast::Assignment,
    },
    MakeCompoundAssignStatement {
        statement: &'a ast::types::CompoundAssignment,
    },
    MakeIfStatement {
        statement: &'a ast::If,
    },
    MakeArgumentsFromExpressions {
        arguments: &'a ast::punctuated::Punctuated<ast::Expression>,
        parentheses: &'a ast::span::ContainedSpan,
    },
    MakeArgumentsFromTableEntries {
        table: &'a ast::TableConstructor,
    },
    MakeTableExpression {
        table: &'a ast::TableConstructor,
    },
    MakeVariable {
        variable: &'a ast::VarExpression,
    },
    MakePrefixExpression {
        variable: &'a ast::VarExpression,
    },
<<<<<<< HEAD
    MakeInterpolatedString {
        interpolated_string: &'a ast::types::InterpolatedString,
=======
    MakeFunctionReturnType {
        type_info: &'a ast::types::TypeInfo,
    },
    MakeVariadicTypePack {
        ellipse: &'a tokenizer::TokenReference,
    },
    MakeArrayType {
        braces: &'a ast::span::ContainedSpan,
    },
    MakeOptionalType {
        question_mark: &'a tokenizer::TokenReference,
    },
    MakeUnionType {
        operator: &'a tokenizer::TokenReference,
    },
    MakeIntersectionType {
        operator: &'a tokenizer::TokenReference,
    },
    MakeTableType {
        braces: &'a ast::span::ContainedSpan,
        fields: &'a ast::punctuated::Punctuated<ast::types::TypeField>,
    },
    MakeExpressionType {
        typeof_token: &'a tokenizer::TokenReference,
        parentheses: &'a ast::span::ContainedSpan,
    },
    MakeFunctionType {
        generics: &'a Option<ast::types::GenericDeclaration>,
        parentheses: &'a ast::span::ContainedSpan,
        arguments: &'a ast::punctuated::Punctuated<ast::types::TypeArgument>,
        arrow: &'a tokenizer::TokenReference,
    },
    MakeGenericType {
        base: &'a tokenizer::TokenReference,
        module: Option<(&'a tokenizer::TokenReference, &'a tokenizer::TokenReference)>,
    },
    MakeTypeParameters {
        arrows: &'a ast::span::ContainedSpan,
        generics: &'a ast::punctuated::Punctuated<ast::types::TypeInfo>,
    },
    MakeTypeCast {
        type_assertion: &'a ast::types::TypeAssertion,
    },
    MakeParentheseType {
        parentheses: &'a ast::span::ContainedSpan,
    },
    MakeTypePack {
        parentheses: &'a ast::span::ContainedSpan,
        types: &'a ast::punctuated::Punctuated<ast::types::TypeInfo>,
>>>>>>> 1e2018eb
    },
}

impl<'a> From<&'a ast::Block> for ConvertWork<'a> {
    fn from(block: &'a ast::Block) -> Self {
        ConvertWork::Block(block)
    }
}

impl<'a> From<&'a ast::Stmt> for ConvertWork<'a> {
    fn from(statement: &'a ast::Stmt) -> Self {
        ConvertWork::Statement(statement)
    }
}

impl<'a> From<&'a ast::LastStmt> for ConvertWork<'a> {
    fn from(statement: &'a ast::LastStmt) -> Self {
        ConvertWork::LastStatement(statement)
    }
}

impl<'a> From<&'a ast::Expression> for ConvertWork<'a> {
    fn from(expression: &'a ast::Expression) -> Self {
        ConvertWork::Expression(expression)
    }
}

impl<'a> From<&'a ast::Prefix> for ConvertWork<'a> {
    fn from(prefix: &'a ast::Prefix) -> Self {
        ConvertWork::Prefix(prefix)
    }
}

impl<'a> From<&'a ast::FunctionArgs> for ConvertWork<'a> {
    fn from(arguments: &'a ast::FunctionArgs) -> Self {
        ConvertWork::Arguments(arguments)
    }
}

impl<'a> From<&'a ast::types::TypeInfo> for ConvertWork<'a> {
    fn from(type_info: &'a ast::types::TypeInfo) -> Self {
        ConvertWork::TypeInfo(type_info)
    }
}

#[derive(Clone, Debug)]
pub(crate) enum ConvertError {
    Statement {
        statement: String,
    },
    LastStatement {
        statement: String,
    },
    Variable {
        variable: String,
    },
    FunctionArguments {
        arguments: String,
    },
    Call {
        call: String,
    },
    Index {
        index: String,
    },
    Suffix {
        suffix: String,
    },
    Prefix {
        prefix: String,
    },
    Number {
        number: String,
        parsing_error: String,
    },
    Expression {
        expression: String,
    },
    FunctionParameter {
        parameter: String,
    },
    FunctionParameters {
        parameters: String,
    },
    TableEntry {
        entry: String,
    },
    BinaryOperator {
        operator: String,
    },
    CompoundOperator {
        operator: String,
    },
    UnaryOperator {
        operator: String,
    },
<<<<<<< HEAD
    InterpolatedString {
        string: String,
    },
=======
    String {
        string: String,
    },
    TypeInfo {
        type_info: String,
    },
    TableTypeProperty {
        property: String,
    },
    GenericDeclaration {
        generics: String,
    },
>>>>>>> 1e2018eb
    UnexpectedTrivia(tokenizer::TokenKind),
    ExpectedFunctionName,
    InternalStack {
        kind: &'static str,
    },
}

impl fmt::Display for ConvertError {
    fn fmt(&self, f: &mut fmt::Formatter<'_>) -> fmt::Result {
        let (kind, code) = match self {
            ConvertError::Statement { statement } => ("statement", statement),
            ConvertError::LastStatement { statement } => ("last statement", statement),
            ConvertError::Variable { variable } => ("variable", variable),
            ConvertError::FunctionArguments { arguments } => ("function arguments", arguments),
            ConvertError::Call { call } => ("function call", call),
            ConvertError::Index { index } => ("index expression", index),
            ConvertError::Suffix { suffix } => ("suffix", suffix),
            ConvertError::Prefix { prefix } => ("prefix", prefix),
            ConvertError::Number {
                number,
                parsing_error,
            } => {
                return write!(
                    f,
                    "unable to convert number from `{}` ({})",
                    number, parsing_error
                )
            }
            ConvertError::InterpolatedString { string } => ("interpolated string", string),
            ConvertError::Expression { expression } => ("expression", expression),
            ConvertError::FunctionParameter { parameter } => ("parameter", parameter),
            ConvertError::FunctionParameters { parameters } => ("parameters", parameters),
            ConvertError::TableEntry { entry } => ("table entry", entry),
            ConvertError::BinaryOperator { operator } => ("binary operator", operator),
            ConvertError::CompoundOperator { operator } => ("compound operator", operator),
            ConvertError::UnaryOperator { operator } => ("unary operator", operator),
            ConvertError::String { string } => ("string", string),
            ConvertError::TypeInfo { type_info } => ("type", type_info),
            ConvertError::TableTypeProperty { property } => ("table type property", property),
            ConvertError::GenericDeclaration { generics } => ("generics", generics),
            ConvertError::UnexpectedTrivia(token_kind) => {
                return write!(
                    f,
                    "unable to convert trivia from token kind `{:?}`",
                    token_kind
                );
            }
            ConvertError::ExpectedFunctionName => {
                return write!(f, "unable to convert empty function name",);
            }
            ConvertError::InternalStack { kind } => {
                return write!(
                    f,
                    "internal conversion stack expected to find an item of `{}`",
                    kind
                )
            }
        };
        write!(f, "unable to convert {} from `{}`", kind, code)
    }
}

fn get_binary_operator_token(
    operator: &ast::BinOp,
) -> Result<&tokenizer::TokenReference, ConvertError> {
    use ast::BinOp;

    match operator {
        BinOp::And(token)
        | BinOp::Caret(token)
        | BinOp::GreaterThan(token)
        | BinOp::GreaterThanEqual(token)
        | BinOp::LessThan(token)
        | BinOp::LessThanEqual(token)
        | BinOp::Minus(token)
        | BinOp::Or(token)
        | BinOp::Percent(token)
        | BinOp::Plus(token)
        | BinOp::Slash(token)
        | BinOp::Star(token)
        | BinOp::TildeEqual(token)
        | BinOp::TwoDots(token)
        | BinOp::TwoEqual(token) => Ok(token),
        _ => Err(ConvertError::CompoundOperator {
            operator: operator.to_string(),
        }),
    }
}

fn get_unary_operator_token(
    operator: &ast::UnOp,
) -> Result<&tokenizer::TokenReference, ConvertError> {
    use ast::UnOp;

    match operator {
        UnOp::Minus(token) | UnOp::Not(token) | UnOp::Hash(token) => Ok(token),
        _ => Err(ConvertError::CompoundOperator {
            operator: operator.to_string(),
        }),
    }
}

fn get_compound_operator_token(
    operator: &ast::types::CompoundOp,
) -> Result<&tokenizer::TokenReference, ConvertError> {
    use ast::types::CompoundOp;

    match operator {
        CompoundOp::PlusEqual(token)
        | CompoundOp::MinusEqual(token)
        | CompoundOp::StarEqual(token)
        | CompoundOp::SlashEqual(token)
        | CompoundOp::PercentEqual(token)
        | CompoundOp::CaretEqual(token)
        | CompoundOp::TwoDotsEqual(token) => Ok(token),
        _ => Err(ConvertError::CompoundOperator {
            operator: operator.to_string(),
        }),
    }
}

#[cfg(test)]
mod test {
    use super::*;

    mod convert_error {
        use super::*;

        #[test]
        fn display_unexpected_trivia_symbol() {
            assert_eq!(
                ConvertError::UnexpectedTrivia(tokenizer::TokenKind::Symbol).to_string(),
                "unable to convert trivia from token kind `Symbol`"
            )
        }

        #[test]
        fn display_unexpected_trivia_eof() {
            assert_eq!(
                ConvertError::UnexpectedTrivia(tokenizer::TokenKind::Eof).to_string(),
                "unable to convert trivia from token kind `Eof`"
            )
        }
    }
}<|MERGE_RESOLUTION|>--- conflicted
+++ resolved
@@ -1897,6 +1897,14 @@
                             }
                         }
                     }
+                    ast::Value::InterpolatedString(interpolated_string) => {
+                        self.push_work(ConvertWork::MakeInterpolatedString {
+                            interpolated_string,
+                        });
+                        for segment in interpolated_string.segments() {
+                            self.push_work(&segment.expression);
+                        }
+                    }
                     _ => {
                         return Err(ConvertError::Expression {
                             expression: expression.to_string(),
@@ -2158,20 +2166,6 @@
 
                     self.push_work(field.value());
                 }
-<<<<<<< HEAD
-                ast::Value::InterpolatedString(interpolated_string) => {
-                    self.push_work(ConvertWork::MakeInterpolatedString {
-                        interpolated_string,
-                    });
-                    for segment in interpolated_string.segments() {
-                        self.push_work(&segment.expression);
-                    }
-                }
-                _ => {
-                    return Err(ConvertError::Expression {
-                        expression: expression.to_string(),
-                    })
-=======
             }
             TypeInfo::Typeof {
                 typeof_token,
@@ -2199,7 +2193,6 @@
                     return Err(ConvertError::TypeInfo {
                         type_info: type_info.to_string(),
                     });
->>>>>>> 1e2018eb
                 }
             }
             TypeInfo::Variadic { type_info, .. } => {
@@ -2643,7 +2636,6 @@
         Ok(())
     }
 
-<<<<<<< HEAD
     fn convert_string_interpolation_segment(
         &self,
         token: &tokenizer::TokenReference,
@@ -2670,7 +2662,9 @@
                 }
             }
             _ => unreachable!(),
-=======
+        }
+    }
+
     fn patch_return_type_tuple(
         &mut self,
         r#type: &'a ast::types::TypeInfo,
@@ -2786,7 +2780,6 @@
                 r#type = left;
             }
             _ => break None,
->>>>>>> 1e2018eb
         }
     }
 }
@@ -2887,10 +2880,9 @@
     MakePrefixExpression {
         variable: &'a ast::VarExpression,
     },
-<<<<<<< HEAD
     MakeInterpolatedString {
         interpolated_string: &'a ast::types::InterpolatedString,
-=======
+    },
     MakeFunctionReturnType {
         type_info: &'a ast::types::TypeInfo,
     },
@@ -2940,7 +2932,6 @@
     MakeTypePack {
         parentheses: &'a ast::span::ContainedSpan,
         types: &'a ast::punctuated::Punctuated<ast::types::TypeInfo>,
->>>>>>> 1e2018eb
     },
 }
 
@@ -3037,11 +3028,9 @@
     UnaryOperator {
         operator: String,
     },
-<<<<<<< HEAD
     InterpolatedString {
         string: String,
     },
-=======
     String {
         string: String,
     },
@@ -3054,7 +3043,6 @@
     GenericDeclaration {
         generics: String,
     },
->>>>>>> 1e2018eb
     UnexpectedTrivia(tokenizer::TokenKind),
     ExpectedFunctionName,
     InternalStack {
