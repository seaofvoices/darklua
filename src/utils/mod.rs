--- conflicted
+++ resolved
@@ -1,27 +1,18 @@
 mod expressions_as_statement;
-<<<<<<< HEAD
+pub(crate) mod lines;
 mod luau_config;
-=======
-pub(crate) mod lines;
 mod scoped_hash_map;
->>>>>>> a6a8f330
 mod serde_string_or_struct;
 mod timer;
 
 pub(crate) use expressions_as_statement::{expressions_as_expression, expressions_as_statement};
-<<<<<<< HEAD
 pub(crate) use luau_config::{clear_luau_configuration_cache, find_luau_configuration};
-=======
-pub(crate) use scoped_hash_map::ScopedHashMap;
->>>>>>> a6a8f330
-pub(crate) use serde_string_or_struct::string_or_struct;
-pub use timer::Timer;
-
 use std::{
     ffi::OsStr,
     iter::FromIterator,
     path::{Component, Path, PathBuf},
 };
+pub use timer::Timer;
 
 use crate::DarkluaError;
 
